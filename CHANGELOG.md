--- conflicted
+++ resolved
@@ -1,14 +1,12 @@
 # Changelog
 
-<<<<<<< HEAD
 ## dev
 
 * Fix #123 by using Earth semi-major axis with 6378.137 km (WGS84) <https://github.com/tkrajina/gpxpy/issues/123>
-=======
+
 ## v1.3.1
 
 * Prefix format reserved for internal use <https://github.com/tkrajina/gpxpy/issues/117>
->>>>>>> 29911dbf
 
 ## v.1.3.0
 
