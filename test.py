# -*- coding: utf-8 -*-

# Copyright 2011 Tomo Krajina
#
# Licensed under the Apache License, Version 2.0 (the "License");
# you may not use this file except in compliance with the License.
# You may obtain a copy of the License at
#
# http://www.apache.org/licenses/LICENSE-2.0
#
# Unless required by applicable law or agreed to in writing, software
# distributed under the License is distributed on an "AS IS" BASIS,
# WITHOUT WARRANTIES OR CONDITIONS OF ANY KIND, either express or implied.
# See the License for the specific language governing permissions and
# limitations under the License.

"""
Run all tests with:
    $ python -m unittest test

Run lxml parser test with:
    $ python -m unittest test.LxmlTest

Run single test with:
    $ python -m unittest test.GPXTests.test_method
"""

from __future__ import print_function

import logging as mod_logging
import os as mod_os
import time as mod_time
import codecs as mod_codecs
import copy as mod_copy
import datetime as mod_datetime
import random as mod_random
import math as mod_math
import sys as mod_sys
import xml.dom.minidom as mod_minidom

try:
    import lxml.etree as mod_etree  # Load LXML or fallback to cET or ET
except:
    try:
        import xml.etree.cElementTree as mod_etree
    except:
        import xml.etree.ElementTree as mod_etree

try:
    import unittest2 as mod_unittest
except ImportError:
    import unittest as mod_unittest

import gpxpy as mod_gpxpy
import gpxpy.gpx as mod_gpx
import gpxpy.gpxfield as mod_gpxfield
import gpxpy.parser as mod_parser
import gpxpy.geo as mod_geo

from gpxpy.utils import make_str

PYTHON_VERSION = mod_sys.version.split(' ')[0]

mod_logging.basicConfig(level=mod_logging.DEBUG,
                        format='%(asctime)s %(name)-12s %(levelname)-8s %(message)s')


def equals(object1, object2, ignore=None):
    """ Testing purposes only """

    if not object1 and not object2:
        return True

    if not object1 or not object2:
        print('Not obj2')
        return False

    if not object1.__class__ == object2.__class__:
        print('Not obj1')
        return False

    attributes = []
    for attr in dir(object1):
        if not ignore or not attr in ignore:
            if not hasattr(object1, '__call__') and not attr.startswith('_'):
                if not attr in attributes:
                    attributes.append(attr)

    for attr in attributes:
        attr1 = getattr(object1, attr)
        attr2 = getattr(object2, attr)

        if attr1 == attr2:
            return True

        if not attr1 and not attr2:
            return True
        if not attr1 or not attr2:
            print('Object differs in attribute %s (%s - %s)' % (attr, attr1, attr2))
            return False

        if not equals(attr1, attr2):
            print('Object differs in attribute %s (%s - %s)' % (attr, attr1, attr2))
            return None

    return True


def custom_open(filename, encoding=None):
    if PYTHON_VERSION[0] == '3':
        return open(filename, encoding=encoding)
    elif encoding == 'utf-8':
        mod_codecs.open(filename, encoding='utf-8')
    return open(filename)


def cca(number1, number2):
    return 1 - number1 / number2 < 0.999


def get_dom_node(dom, path):
    path_parts = path.split('/')
    result = dom
    for path_part in path_parts:
        if '[' in path_part:
            tag_name = path_part.split('[')[0]
            n = int(path_part.split('[')[1].replace(']', ''))
        else:
            tag_name = path_part
            n = 0

        candidates = []
        for child in result.childNodes:
            if child.nodeName == tag_name:
                candidates.append(child)

        try:
            result = candidates[n]
        except Exception:
            raise Exception('Can\'t fint %sth child of %s' % (n, path_part))

    return result


##def pretty_print_xml(xml):
##    dom = mod_minidom.parseString(xml)
##    print(dom.toprettyxml())
##    input()


def node_strip(text):
    if text is None:
        return ''
    return text.strip()

def elements_equal(e1, e2):

    if node_strip(e1.tag) != node_strip(e2.tag): return False
    if node_strip(e1.text) != node_strip(e2.text): return False
    if node_strip(e1.tail) != node_strip(e2.tail): return False
    if e1.attrib != e2.attrib: return False
    if len(e1) != len(e2): return False
    return all(elements_equal(c1, c2) for c1, c2 in zip(e1, e2))

def print_etree(e1, indent=''):
    tag = ['{0}tag: |{1}|\n'.format(indent,e1.tag)]
    for att, value in e1.attrib.items():
        tag.append('{0}-att: |{1}| = |{2}|\n'.format(indent, att, value))
    tag.append('{0}-text: |{1}|\n'.format(indent, e1.text))
    tag.append('{0}-tail: |{1}|\n'.format(indent, e1.tail))
    for subelem in e1:
        tag.append(print_etree(subelem, indent+'__|'))
    return ''.join(tag)


class GPXTests(mod_unittest.TestCase):
    """
    Add tests here.
    """

    def parse(self, file, encoding=None, version = None):
        f = custom_open('test_files/%s' % file, encoding=encoding)

        parser = mod_parser.GPXParser(f)
        gpx = parser.parse(version)
        f.close()

        if not gpx:
            print('Parser error: %s' % parser.get_error())

        return gpx

    def reparse(self, gpx):
        xml = gpx.to_xml()

        parser = mod_parser.GPXParser(xml)
        gpx = parser.parse()

        if not gpx:
            print('Parser error while reparsing: %s' % parser.get_error())

        return gpx

    def test_simple_parse_function(self):
        # Must not throw any exception:
        with custom_open('test_files/korita-zbevnica.gpx', encoding='utf-8') as f:
            mod_gpxpy.parse(f)

    def test_simple_parse_function_invalid_xml(self):
        try:
            mod_gpxpy.parse('<gpx></gpx')
            self.fail()
        except mod_gpx.GPXException as e:
            self.assertTrue(('unclosed token: line 1, column 5' in str(e)) or ('expected \'>\'' in str(e)))
            self.assertTrue(isinstance(e, mod_gpx.GPXXMLSyntaxException))
            self.assertTrue(e.__cause__)

            try:
                # more checks if lxml:
                import lxml.etree as mod_etree
                import xml.parsers.expat as mod_expat
                self.assertTrue(isinstance(e.__cause__, mod_etree.XMLSyntaxError)
                                or isinstance(e.__cause__, mod_expat.ExpatError))
            except:
                pass

    def test_creator_field(self):
        gpx = self.parse('cerknicko-jezero.gpx')
        self.assertEqual(gpx.creator, "GPSBabel - http://www.gpsbabel.org")

    def test_no_creator_field(self):
        gpx = self.parse('cerknicko-jezero-no-creator.gpx')
        self.assertEqual(gpx.creator, None)

    def test_to_xml_creator(self):
        gpx = self.parse('cerknicko-jezero.gpx')
        xml = gpx.to_xml()
        self.assertTrue('creator="GPSBabel - http://www.gpsbabel.org"' in xml)

        gpx2 = self.reparse(gpx)
        self.assertEqual(gpx2.creator, "GPSBabel - http://www.gpsbabel.org")

    def test_waypoints_equality_after_reparse(self):
        gpx = self.parse('cerknicko-jezero.gpx')
        gpx2 = self.reparse(gpx)

        self.assertTrue(equals(gpx.waypoints, gpx2.waypoints))
        self.assertTrue(equals(gpx.routes, gpx2.routes))
        self.assertTrue(equals(gpx.tracks, gpx2.tracks))
        self.assertTrue(equals(gpx, gpx2))

    def test_waypoint_time(self):
        gpx = self.parse('cerknicko-jezero.gpx')

        self.assertTrue(gpx.waypoints[0].time)
        self.assertTrue(isinstance(gpx.waypoints[0].time, mod_datetime.datetime))

    def test_add_elevation(self):
        gpx = mod_gpx.GPX()
        gpx.tracks.append(mod_gpx.GPXTrack())
        gpx.tracks[0].segments.append(mod_gpx.GPXTrackSegment())
        gpx.tracks[0].segments[0].points.append(mod_gpx.GPXTrackPoint(latitude=12, longitude=13, elevation=100))
        gpx.tracks[0].segments[0].points.append(mod_gpx.GPXTrackPoint(latitude=12, longitude=13))

        gpx.add_elevation(10)
        self.assertEqual(gpx.tracks[0].segments[0].points[0].elevation, 110)
        self.assertEqual(gpx.tracks[0].segments[0].points[1].elevation, None)

        gpx.add_elevation(-20)
        self.assertEqual(gpx.tracks[0].segments[0].points[0].elevation, 90)
        self.assertEqual(gpx.tracks[0].segments[0].points[1].elevation, None)

    def test_get_duration(self):
        gpx = mod_gpx.GPX()
        gpx.tracks.append(mod_gpx.GPXTrack())

        gpx.tracks[0].segments.append(mod_gpx.GPXTrackSegment())
        gpx.tracks[0].segments[0].points.append(mod_gpx.GPXTrackPoint(latitude=12, longitude=13,
                                                                      time=mod_datetime.datetime(2013, 1, 1, 12, 30)))
        self.assertEqual(gpx.get_duration(), 0)

        gpx.tracks[0].segments.append(mod_gpx.GPXTrackSegment())
        gpx.tracks[0].segments[1].points.append(mod_gpx.GPXTrackPoint(latitude=12, longitude=13))
        self.assertEqual(gpx.get_duration(), 0)

        gpx.tracks[0].segments.append(mod_gpx.GPXTrackSegment())
        gpx.tracks[0].segments[2].points.append(mod_gpx.GPXTrackPoint(latitude=12, longitude=13,
                                                                      time=mod_datetime.datetime(2013, 1, 1, 12, 30)))
        gpx.tracks[0].segments[2].points.append(mod_gpx.GPXTrackPoint(latitude=12, longitude=13,
                                                                      time=mod_datetime.datetime(2013, 1, 1, 12, 31)))
        self.assertEqual(gpx.get_duration(), 60)

    def test_remove_elevation(self):
        gpx = self.parse('cerknicko-jezero.gpx')

        for point, track_no, segment_no, point_no in gpx.walk():
            self.assertTrue(point.elevation is not None)

        gpx.remove_elevation(tracks=True, waypoints=True, routes=True)

        for point, track_no, segment_no, point_no in gpx.walk():
            self.assertTrue(point.elevation is None)

        xml = gpx.to_xml()

        self.assertFalse('<ele>' in xml)

    def test_remove_time(self):
        gpx = self.parse('cerknicko-jezero.gpx')

        for point, track_no, segment_no, point_no in gpx.walk():
            self.assertTrue(point.time is not None)

        gpx.remove_time()

        for point, track_no, segment_no, point_no in gpx.walk():
            self.assertTrue(point.time is None)

    def test_has_times_false(self):
        gpx = self.parse('cerknicko-without-times.gpx')
        self.assertFalse(gpx.has_times())

    def test_has_times(self):
        gpx = self.parse('korita-zbevnica.gpx')
        self.assertTrue(len(gpx.tracks) == 4)
        # Empty -- True
        self.assertTrue(gpx.tracks[0].has_times())
        # Not times ...
        self.assertTrue(not gpx.tracks[1].has_times())

        # Times OK
        self.assertTrue(gpx.tracks[2].has_times())
        self.assertTrue(gpx.tracks[3].has_times())

    def test_unicode_name(self):
        gpx = self.parse('unicode.gpx', encoding='utf-8')
        name = gpx.waypoints[0].name
        self.assertTrue(make_str(name) == 'šđčćž')

    def test_unicode_2(self):
        with custom_open('test_files/unicode2.gpx', encoding='utf-8') as f:
            parser = mod_parser.GPXParser(f)
        gpx = parser.parse()
        gpx.to_xml()

    def test_unicode_bom(self):
        # TODO: Check that this file has the BOM and is unicode before checking gpxpy handling
        gpx = self.parse('unicode_with_bom.gpx', encoding='utf-8')

        name = gpx.waypoints[0].name

        self.assertTrue(make_str(name) == 'test')

    def test_unicode_bom_noencoding(self):
        gpx = self.parse('unicode_with_bom_noencoding.gpx', encoding='utf-8')

        name = gpx.waypoints[0].name

        self.assertTrue(make_str(name) == 'bom noencoding ő')

    def test_force_version(self):
        gpx = self.parse('unicode_with_bom.gpx', version = '1.1', encoding='utf-8')
        # TODO: Implement new test. Current gpx is not valid (extensions using default namespace).
        # I don't want to edit this file without easy verification that it has the BOM and is unicode
        
##        security = gpx.waypoints[0].extensions['security']
##
##        self.assertTrue(make_str(security) == 'Open')

    def test_nearest_location_1(self):
        gpx = self.parse('korita-zbevnica.gpx')

        location = mod_geo.Location(45.451058791, 14.027903696)
        nearest_location, track_no, track_segment_no, track_point_no = gpx.get_nearest_location(location)
        point = gpx.tracks[track_no].segments[track_segment_no].points[track_point_no]
        self.assertTrue(point.distance_2d(location) < 0.001)
        self.assertTrue(point.distance_2d(nearest_location) < 0.001)

        location = mod_geo.Location(1, 1)
        nearest_location, track_no, track_segment_no, track_point_no = gpx.get_nearest_location(location)
        point = gpx.tracks[track_no].segments[track_segment_no].points[track_point_no]
        self.assertTrue(point.distance_2d(nearest_location) < 0.001)

        location = mod_geo.Location(50, 50)
        nearest_location, track_no, track_segment_no, track_point_no = gpx.get_nearest_location(location)
        point = gpx.tracks[track_no].segments[track_segment_no].points[track_point_no]
        self.assertTrue(point.distance_2d(nearest_location) < 0.001)

    def test_long_timestamps(self):
        # Check if timestamps in format: 1901-12-13T20:45:52.2073437Z work
        gpx = self.parse('Mojstrovka.gpx')

        # %Y-%m-%dT%H:%M:%SZ'
        self.assertEqual(gpx.tracks[0].segments[0].points[0].elevation, 1614.678000)
        self.assertEqual(gpx.tracks[0].segments[0].points[0].time, mod_datetime.datetime(1901, 12, 13, 20, 45, 52))

    def test_reduce_gpx_file(self):
        f = open('test_files/Mojstrovka.gpx')
        parser = mod_parser.GPXParser(f)
        gpx = parser.parse()
        f.close()

        max_reduced_points_no = 50

        started = mod_time.time()
        points_original = gpx.get_track_points_no()
        time_original = mod_time.time() - started

        gpx.reduce_points(max_reduced_points_no)

        points_reduced = gpx.get_track_points_no()

        result = gpx.to_xml()
        if mod_sys.version_info[0] != 3:
            result = result.encode('utf-8')

        started = mod_time.time()
        parser = mod_parser.GPXParser(result)
        parser.parse()
        time_reduced = mod_time.time() - started

        print(time_original)
        print(points_original)

        print(time_reduced)
        print(points_reduced)

        self.assertTrue(points_reduced < points_original)
        self.assertTrue(points_reduced < max_reduced_points_no)

    def test_smooth_without_removing_extreemes_preserves_point_count(self):
        gpx = self.parse('first_and_last_elevation.gpx')
        l = len(list(gpx.walk()))
        gpx.smooth(vertical=True, horizontal=False)
        self.assertEqual(l, len(list(gpx.walk())))

    def test_smooth_without_removing_extreemes_preserves_point_count_2(self):
        gpx = self.parse('first_and_last_elevation.gpx')
        l = len(list(gpx.walk()))
        gpx.smooth(vertical=False, horizontal=True)
        self.assertEqual(l, len(list(gpx.walk())))

    def test_smooth_without_removing_extreemes_preserves_point_count_3(self):
        gpx = self.parse('first_and_last_elevation.gpx')
        l = len(list(gpx.walk()))
        gpx.smooth(vertical=True, horizontal=True)
        self.assertEqual(l, len(list(gpx.walk())))

    def test_clone_and_smooth(self):
        f = open('test_files/cerknicko-jezero.gpx')
        parser = mod_parser.GPXParser(f)
        gpx = parser.parse()
        f.close()

        original_2d = gpx.length_2d()
        original_3d = gpx.length_3d()

        cloned_gpx = gpx.clone()

        cloned_gpx.reduce_points(2000, min_distance=10)
        cloned_gpx.smooth(vertical=True, horizontal=True)
        cloned_gpx.smooth(vertical=True, horizontal=False)

        print('2d:', gpx.length_2d())
        print('2d cloned and smoothed:', cloned_gpx.length_2d())

        print('3d:', gpx.length_3d())
        print('3d cloned and smoothed:', cloned_gpx.length_3d())

        self.assertTrue(gpx.length_3d() == original_3d)
        self.assertTrue(gpx.length_2d() == original_2d)

        self.assertTrue(gpx.length_3d() > cloned_gpx.length_3d())
        self.assertTrue(gpx.length_2d() > cloned_gpx.length_2d())

    def test_reduce_by_min_distance(self):
        with open('test_files/cerknicko-jezero.gpx') as f:
            gpx = mod_gpxpy.parse(f)

        min_distance_before_reduce = 1000000
        for point, track_no, segment_no, point_no in gpx.walk():
            if point_no > 0:
                previous_point = gpx.tracks[track_no].segments[segment_no].points[point_no - 1]
                if point.distance_3d(previous_point) < min_distance_before_reduce:
                    min_distance_before_reduce = point.distance_3d(previous_point)

        gpx.reduce_points(min_distance=10)

        min_distance_after_reduce = 1000000
        for point, track_no, segment_no, point_no in gpx.walk():
            if point_no > 0:
                previous_point = gpx.tracks[track_no].segments[segment_no].points[point_no - 1]
                if point.distance_3d(previous_point) < min_distance_after_reduce:
                    min_distance_after_reduce = point.distance_3d(previous_point)

        self.assertTrue(min_distance_before_reduce < min_distance_after_reduce)
        self.assertTrue(min_distance_before_reduce < 10)
        self.assertTrue(10 < min_distance_after_reduce)

    def test_moving_stopped_times(self):
        f = open('test_files/cerknicko-jezero.gpx')
        parser = mod_parser.GPXParser(f)
        gpx = parser.parse()
        f.close()

        print(gpx.get_track_points_no())

        #gpx.reduce_points(1000, min_distance=5)

        print(gpx.get_track_points_no())

        length = gpx.length_3d()
        print('Distance: %s' % length)

        gpx.reduce_points(2000, min_distance=10)

        gpx.smooth(vertical=True, horizontal=True)
        gpx.smooth(vertical=True, horizontal=False)

        moving_time, stopped_time, moving_distance, stopped_distance, max_speed = gpx.get_moving_data(stopped_speed_threshold=0.1)
        print('-----')
        print('Length: %s' % length)
        print('Moving time: %s (%smin)' % (moving_time, moving_time / 60.))
        print('Stopped time: %s (%smin)' % (stopped_time, stopped_time / 60.))
        print('Moving distance: %s' % moving_distance)
        print('Stopped distance: %s' % stopped_distance)
        print('Max speed: %sm/s' % max_speed)
        print('-----')

        # TODO: More tests and checks
        self.assertTrue(moving_distance < length)
        print('Dakle:', moving_distance, length)
        self.assertTrue(moving_distance > 0.75 * length)
        self.assertTrue(stopped_distance < 0.1 * length)

    def test_split_on_impossible_index(self):
        f = open('test_files/cerknicko-jezero.gpx')
        parser = mod_parser.GPXParser(f)
        gpx = parser.parse()
        f.close()

        track = gpx.tracks[0]

        before = len(track.segments)
        track.split(1000, 10)
        after = len(track.segments)

        self.assertTrue(before == after)

    def test_split(self):
        f = open('test_files/cerknicko-jezero.gpx')
        parser = mod_parser.GPXParser(f)
        gpx = parser.parse()
        f.close()

        track = gpx.tracks[1]

        track_points_no = track.get_points_no()

        before = len(track.segments)
        track.split(0, 10)
        after = len(track.segments)

        self.assertTrue(before + 1 == after)
        print('Points in first (splitted) part:', len(track.segments[0].points))

        # From 0 to 10th point == 11 points:
        self.assertTrue(len(track.segments[0].points) == 11)
        self.assertTrue(len(track.segments[0].points) + len(track.segments[1].points) == track_points_no)

        # Now split the second track
        track.split(1, 20)
        self.assertTrue(len(track.segments[1].points) == 21)
        self.assertTrue(len(track.segments[0].points) + len(track.segments[1].points) + len(track.segments[2].points) == track_points_no)

    def test_split_and_join(self):
        f = open('test_files/cerknicko-jezero.gpx')
        parser = mod_parser.GPXParser(f)
        gpx = parser.parse()
        f.close()

        track = gpx.tracks[1]

        original_track = track.clone()

        track.split(0, 10)
        track.split(1, 20)

        self.assertTrue(len(track.segments) == 3)
        track.join(1)
        self.assertTrue(len(track.segments) == 2)
        track.join(0)
        self.assertTrue(len(track.segments) == 1)

        # Check that this split and joined track is the same as the original one:
        self.assertTrue(equals(track, original_track))

    def test_remove_point_from_segment(self):
        f = open('test_files/cerknicko-jezero.gpx')
        parser = mod_parser.GPXParser(f)
        gpx = parser.parse()
        f.close()

        track = gpx.tracks[1]
        segment = track.segments[0]
        original_segment = segment.clone()

        segment.remove_point(3)
        print(segment.points[0])
        print(original_segment.points[0])
        self.assertTrue(equals(segment.points[0], original_segment.points[0]))
        self.assertTrue(equals(segment.points[1], original_segment.points[1]))
        self.assertTrue(equals(segment.points[2], original_segment.points[2]))
        # ...but:
        self.assertTrue(equals(segment.points[3], original_segment.points[4]))

        self.assertTrue(len(segment.points) + 1 == len(original_segment.points))

    def test_distance(self):
        distance = mod_geo.distance(48.56806, 21.43467, None, 48.599214, 21.430878, None)
        print(distance)
        self.assertTrue(distance > 3450 and distance < 3500)

    def test_haversine_distance(self):
        loc1 = mod_geo.Location(1, 2)
        loc2 = mod_geo.Location(2, 3)

        self.assertEqual(loc1.distance_2d(loc2),
                         mod_geo.distance(loc1.latitude, loc1.longitude, None, loc2.latitude, loc2.longitude, None))

        loc1 = mod_geo.Location(1, 2)
        loc2 = mod_geo.Location(3, 4)

        self.assertEqual(loc1.distance_2d(loc2),
                         mod_geo.distance(loc1.latitude, loc1.longitude, None, loc2.latitude, loc2.longitude, None))

        loc1 = mod_geo.Location(1, 2)
        loc2 = mod_geo.Location(3.1, 4)

        self.assertEqual(loc1.distance_2d(loc2),
                         mod_geo.haversine_distance(loc1.latitude, loc1.longitude, loc2.latitude, loc2.longitude))

        loc1 = mod_geo.Location(1, 2)
        loc2 = mod_geo.Location(2, 4.1)

        self.assertEqual(loc1.distance_2d(loc2),
                         mod_geo.haversine_distance(loc1.latitude, loc1.longitude, loc2.latitude, loc2.longitude))

    def test_horizontal_smooth_remove_extremes(self):
        with open('test_files/track-with-extremes.gpx', 'r') as f:

            parser = mod_parser.GPXParser(f)

        gpx = parser.parse()

        points_before = gpx.get_track_points_no()
        gpx.smooth(vertical=False, horizontal=True, remove_extremes=True)
        points_after = gpx.get_track_points_no()

        print(points_before)
        print(points_after)

        self.assertTrue(points_before - 2 == points_after)

    def test_vertical_smooth_remove_extremes(self):
        with open('test_files/track-with-extremes.gpx', 'r') as f:
            parser = mod_parser.GPXParser(f)

        gpx = parser.parse()

        points_before = gpx.get_track_points_no()
        gpx.smooth(vertical=True, horizontal=False, remove_extremes=True)
        points_after = gpx.get_track_points_no()

        print(points_before)
        print(points_after)

        self.assertTrue(points_before - 1 == points_after)

    def test_horizontal_and_vertical_smooth_remove_extremes(self):
        with open('test_files/track-with-extremes.gpx', 'r') as f:
            parser = mod_parser.GPXParser(f)

        gpx = parser.parse()

        points_before = gpx.get_track_points_no()
        gpx.smooth(vertical=True, horizontal=True, remove_extremes=True)
        points_after = gpx.get_track_points_no()

        print(points_before)
        print(points_after)

        self.assertTrue(points_before - 3 == points_after)

    def test_positions_on_track(self):
        gpx = mod_gpx.GPX()
        track = mod_gpx.GPXTrack()
        gpx.tracks.append(track)
        segment = mod_gpx.GPXTrackSegment()
        track.segments.append(segment)

        location_to_find_on_track = None

        for i in range(1000):
            latitude = 45 + i * 0.001
            longitude = 45 + i * 0.001
            elevation = 100 + i * 2
            point = mod_gpx.GPXTrackPoint(latitude=latitude, longitude=longitude, elevation=elevation)
            segment.points.append(point)

            if i == 500:
                location_to_find_on_track = mod_gpx.GPXWaypoint(latitude=latitude, longitude=longitude)

        result = gpx.get_nearest_locations(location_to_find_on_track)

        self.assertTrue(len(result) == 1)

    def test_positions_on_track_2(self):
        gpx = mod_gpx.GPX()
        track = mod_gpx.GPXTrack()
        gpx.tracks.append(track)

        location_to_find_on_track = None

        # first segment:
        segment = mod_gpx.GPXTrackSegment()
        track.segments.append(segment)
        for i in range(1000):
            latitude = 45 + i * 0.001
            longitude = 45 + i * 0.001
            elevation = 100 + i * 2
            point = mod_gpx.GPXTrackPoint(latitude=latitude, longitude=longitude, elevation=elevation)
            segment.points.append(point)

            if i == 500:
                location_to_find_on_track = mod_gpx.GPXWaypoint(latitude=latitude, longitude=longitude)

        # second segment
        segment = mod_gpx.GPXTrackSegment()
        track.segments.append(segment)
        for i in range(1000):
            latitude = 45.0000001 + i * 0.001
            longitude = 45.0000001 + i * 0.001
            elevation = 100 + i * 2
            point = mod_gpx.GPXTrackPoint(latitude=latitude, longitude=longitude, elevation=elevation)
            segment.points.append(point)

        result = gpx.get_nearest_locations(location_to_find_on_track)

        print('Found', result)

        self.assertTrue(len(result) == 2)

    def test_bounds(self):
        gpx = mod_gpx.GPX()

        track = mod_gpx.GPXTrack()

        segment_1 = mod_gpx.GPXTrackSegment()
        segment_1.points.append(mod_gpx.GPXTrackPoint(latitude=-12, longitude=13))
        segment_1.points.append(mod_gpx.GPXTrackPoint(latitude=-100, longitude=-5))
        segment_1.points.append(mod_gpx.GPXTrackPoint(latitude=100, longitude=-13))
        track.segments.append(segment_1)

        segment_2 = mod_gpx.GPXTrackSegment()
        segment_2.points.append(mod_gpx.GPXTrackPoint(latitude=-12, longitude=100))
        segment_2.points.append(mod_gpx.GPXTrackPoint(latitude=-10, longitude=-5))
        segment_2.points.append(mod_gpx.GPXTrackPoint(latitude=10, longitude=-100))
        track.segments.append(segment_2)

        gpx.tracks.append(track)

        bounds = gpx.get_bounds()

        self.assertEqual(bounds.min_latitude, -100)
        self.assertEqual(bounds.max_latitude, 100)
        self.assertEqual(bounds.min_longitude, -100)
        self.assertEqual(bounds.max_longitude, 100)

        # Test refresh bounds:

        gpx.refresh_bounds()
        self.assertEqual(gpx.bounds.min_latitude, -100)
        self.assertEqual(gpx.bounds.max_latitude, 100)
        self.assertEqual(gpx.bounds.min_longitude, -100)
        self.assertEqual(gpx.bounds.max_longitude, 100)

    def test_time_bounds(self):
        gpx = mod_gpx.GPX()

        track = mod_gpx.GPXTrack()

        segment_1 = mod_gpx.GPXTrackSegment()
        segment_1.points.append(mod_gpx.GPXTrackPoint(latitude=-12, longitude=13))
        segment_1.points.append(mod_gpx.GPXTrackPoint(latitude=-100, longitude=-5, time=mod_datetime.datetime(2001, 1, 12)))
        segment_1.points.append(mod_gpx.GPXTrackPoint(latitude=100, longitude=-13, time=mod_datetime.datetime(2003, 1, 12)))
        track.segments.append(segment_1)

        segment_2 = mod_gpx.GPXTrackSegment()
        segment_2.points.append(mod_gpx.GPXTrackPoint(latitude=-12, longitude=100, time=mod_datetime.datetime(2010, 1, 12)))
        segment_2.points.append(mod_gpx.GPXTrackPoint(latitude=-10, longitude=-5, time=mod_datetime.datetime(2011, 1, 12)))
        segment_2.points.append(mod_gpx.GPXTrackPoint(latitude=10, longitude=-100))
        track.segments.append(segment_2)

        gpx.tracks.append(track)

        bounds = gpx.get_time_bounds()

        self.assertEqual(bounds.start_time, mod_datetime.datetime(2001, 1, 12))
        self.assertEqual(bounds.end_time, mod_datetime.datetime(2011, 1, 12))

    def test_speed(self):
        gpx = self.parse('track_with_speed.gpx')
        gpx2 = self.reparse(gpx)

        self.assertTrue(equals(gpx.waypoints, gpx2.waypoints))
        self.assertTrue(equals(gpx.routes, gpx2.routes))
        self.assertTrue(equals(gpx.tracks, gpx2.tracks))
        self.assertTrue(equals(gpx, gpx2))

        self.assertEqual(gpx.tracks[0].segments[0].points[0].speed, 1.2)
        self.assertEqual(gpx.tracks[0].segments[0].points[1].speed, 2.2)
        self.assertEqual(gpx.tracks[0].segments[0].points[2].speed, 3.2)

    def test_dilutions(self):
        gpx = self.parse('track_with_dilution_errors.gpx')
        gpx2 = self.reparse(gpx)

        self.assertTrue(equals(gpx.waypoints, gpx2.waypoints))
        self.assertTrue(equals(gpx.routes, gpx2.routes))
        self.assertTrue(equals(gpx.tracks, gpx2.tracks))
        self.assertTrue(equals(gpx, gpx2))


        for test_gpx in (gpx, gpx2):
            self.assertTrue(test_gpx.waypoints[0].horizontal_dilution == 100.1)
            self.assertTrue(test_gpx.waypoints[0].vertical_dilution == 101.1)
            self.assertTrue(test_gpx.waypoints[0].position_dilution == 102.1)

            self.assertTrue(test_gpx.routes[0].points[0].horizontal_dilution == 200.1)
            self.assertTrue(test_gpx.routes[0].points[0].vertical_dilution == 201.1)
            self.assertTrue(test_gpx.routes[0].points[0].position_dilution == 202.1)

            self.assertTrue(test_gpx.tracks[0].segments[0].points[0].horizontal_dilution == 300.1)
            self.assertTrue(test_gpx.tracks[0].segments[0].points[0].vertical_dilution == 301.1)
            self.assertTrue(test_gpx.tracks[0].segments[0].points[0].position_dilution == 302.1)

    def test_name_comment_and_symbol(self):
        gpx = mod_gpx.GPX()
        track = mod_gpx.GPXTrack()
        gpx.tracks.append(track)
        segment = mod_gpx.GPXTrackSegment()
        track.segments.append(segment)
        point = mod_gpx.GPXTrackPoint(12, 13, name='aaa', comment='ccc', symbol='sss')
        segment.points.append(point)

        xml = gpx.to_xml()

        self.assertTrue('<name>aaa' in xml)

        gpx2 = self.reparse(gpx)

        self.assertEqual(gpx2.tracks[0].segments[0].points[0].name, 'aaa')
        self.assertEqual(gpx2.tracks[0].segments[0].points[0].comment, 'ccc')
        self.assertEqual(gpx2.tracks[0].segments[0].points[0].symbol, 'sss')

    def test_get_bounds_and_refresh_bounds(self):
        gpx = mod_gpx.GPX()

        latitudes = []
        longitudes = []

        for i in range(2):
            track = mod_gpx.GPXTrack()
            for i in range(2):
                segment = mod_gpx.GPXTrackSegment()
                for i in range(10):
                    latitude = 50. * (mod_random.random() - 0.5)
                    longitude = 50. * (mod_random.random() - 0.5)
                    point = mod_gpx.GPXTrackPoint(latitude=latitude, longitude=longitude)
                    segment.points.append(point)
                    latitudes.append(latitude)
                    longitudes.append(longitude)
                track.segments.append(segment)
            gpx.tracks.append(track)

        bounds = gpx.get_bounds()

        print(latitudes)
        print(longitudes)

        self.assertEqual(bounds.min_latitude, min(latitudes))
        self.assertEqual(bounds.max_latitude, max(latitudes))
        self.assertEqual(bounds.min_longitude, min(longitudes))
        self.assertEqual(bounds.max_longitude, max(longitudes))

        gpx.refresh_bounds()

        self.assertEqual(gpx.bounds.min_latitude, min(latitudes))
        self.assertEqual(gpx.bounds.max_latitude, max(latitudes))
        self.assertEqual(gpx.bounds.min_longitude, min(longitudes))
        self.assertEqual(gpx.bounds.max_longitude, max(longitudes))

    def test_named_tuples_values_time_bounds(self):
        gpx = self.parse('korita-zbevnica.gpx')

        time_bounds = gpx.get_time_bounds()
        start_time, end_time = gpx.get_time_bounds()

        self.assertEqual(start_time, time_bounds.start_time)
        self.assertEqual(end_time, time_bounds.end_time)

    def test_named_tuples_values_moving_data(self):
        gpx = self.parse('korita-zbevnica.gpx')

        moving_data = gpx.get_moving_data()
        moving_time, stopped_time, moving_distance, stopped_distance, max_speed = gpx.get_moving_data()
        self.assertEqual(moving_time, moving_data.moving_time)
        self.assertEqual(stopped_time, moving_data.stopped_time)
        self.assertEqual(moving_distance, moving_data.moving_distance)
        self.assertEqual(stopped_distance, moving_data.stopped_distance)
        self.assertEqual(max_speed, moving_data.max_speed)

    def test_named_tuples_values_uphill_downhill(self):
        gpx = self.parse('korita-zbevnica.gpx')

        uphill_downhill = gpx.get_uphill_downhill()
        uphill, downhill = gpx.get_uphill_downhill()
        self.assertEqual(uphill, uphill_downhill.uphill)
        self.assertEqual(downhill, uphill_downhill.downhill)

    def test_named_tuples_values_elevation_extremes(self):
        gpx = self.parse('korita-zbevnica.gpx')

        elevation_extremes = gpx.get_elevation_extremes()
        minimum, maximum = gpx.get_elevation_extremes()
        self.assertEqual(minimum, elevation_extremes.minimum)
        self.assertEqual(maximum, elevation_extremes.maximum)

    def test_named_tuples_values_nearest_location_data(self):
        gpx = self.parse('korita-zbevnica.gpx')

        location = gpx.tracks[1].segments[0].points[2]
        location.latitude *= 1.00001
        location.longitude *= 0.99999
        nearest_location_data = gpx.get_nearest_location(location)
        found_location, track_no, segment_no, point_no = gpx.get_nearest_location(location)
        self.assertEqual(found_location, nearest_location_data.location)
        self.assertEqual(track_no, nearest_location_data.track_no)
        self.assertEqual(segment_no, nearest_location_data.segment_no)
        self.assertEqual(point_no, nearest_location_data.point_no)

    def test_named_tuples_values_point_data(self):
        gpx = self.parse('korita-zbevnica.gpx')

        points_datas = gpx.get_points_data()

        for point_data in points_datas:
            point, distance_from_start, track_no, segment_no, point_no = point_data
            self.assertEqual(point, point_data.point)
            self.assertEqual(distance_from_start, point_data.distance_from_start)
            self.assertEqual(track_no, point_data.track_no)
            self.assertEqual(segment_no, point_data.segment_no)
            self.assertEqual(point_no, point_data.point_no)

    def test_track_points_data(self):
        gpx = self.parse('korita-zbevnica.gpx')

        points_data_2d = gpx.get_points_data(distance_2d=True)

        point, distance_from_start, track_no, segment_no, point_no = points_data_2d[-1]
        self.assertEqual(track_no, len(gpx.tracks) - 1)
        self.assertEqual(segment_no, len(gpx.tracks[-1].segments) - 1)
        self.assertEqual(point_no, len(gpx.tracks[-1].segments[-1].points) - 1)
        self.assertTrue(abs(distance_from_start - gpx.length_2d()) < 0.0001)

        points_data_3d = gpx.get_points_data(distance_2d=False)
        point, distance_from_start, track_no, segment_no, point_no = points_data_3d[-1]
        self.assertEqual(track_no, len(gpx.tracks) - 1)
        self.assertEqual(segment_no, len(gpx.tracks[-1].segments) - 1)
        self.assertEqual(point_no, len(gpx.tracks[-1].segments[-1].points) - 1)
        self.assertTrue(abs(distance_from_start - gpx.length_3d()) < 0.0001)

        self.assertTrue(gpx.length_2d() != gpx.length_3d())

    def test_walk_route_points(self):
        with open('test_files/route.gpx') as f:
            gpx = mod_gpxpy.parse(f)

        for point in gpx.routes[0].walk(only_points=True):
            self.assertTrue(point)

        for point, point_no in gpx.routes[0].walk():
            self.assertTrue(point)

        self.assertEqual(point_no, len(gpx.routes[0].points) - 1)

    def test_walk_gpx_points(self):
        gpx = self.parse('korita-zbevnica.gpx')

        for point in gpx.walk():
            self.assertTrue(point)

        for point, track_no, segment_no, point_no in gpx.walk():
            self.assertTrue(point)

        self.assertEqual(track_no, len(gpx.tracks) - 1)
        self.assertEqual(segment_no, len(gpx.tracks[-1].segments) - 1)
        self.assertEqual(point_no, len(gpx.tracks[-1].segments[-1].points) - 1)

    def test_walk_gpx_points2(self):
        gpx = self.parse('korita-zbevnica.gpx')
        track = gpx.tracks[1]

        for point in track.walk():
            self.assertTrue(point)

        for point, segment_no, point_no in track.walk():
            self.assertTrue(point)

        self.assertEqual(segment_no, len(track.segments) - 1)
        self.assertEqual(point_no, len(track.segments[-1].points) - 1)

    def test_walk_segment_points(self):
        gpx = self.parse('korita-zbevnica.gpx')
        track = gpx.tracks[1]
        segment = track.segments[0]

        assert len(segment.points) > 0

        for point in segment.walk():
            self.assertTrue(point)

        """
        for point, segment_no, point_no in track.walk():
            self.assertTrue(point)

        self.assertEqual(segment_no, len(track.segments) - 1)
        self.assertEqual(point_no, len(track.segments[-1].points) - 1)
        """

    def test_angle_0(self):
        loc1 = mod_geo.Location(0, 0)
        loc2 = mod_geo.Location(0, 1)

        loc1.elevation = 100
        loc2.elevation = 100

        angle_radians = mod_geo.elevation_angle(loc1, loc2, radians=True)
        angle_degrees = mod_geo.elevation_angle(loc1, loc2, radians=False)

        self.assertEqual(angle_radians, 0)
        self.assertEqual(angle_degrees, 0)

    def test_angle(self):
        loc1 = mod_geo.Location(0, 0)
        loc2 = mod_geo.Location(0, 1)

        loc1.elevation = 100
        loc2.elevation = loc1.elevation + loc1.distance_2d(loc2)

        angle_radians = mod_geo.elevation_angle(loc1, loc2, radians=True)
        angle_degrees = mod_geo.elevation_angle(loc1, loc2, radians=False)

        self.assertEqual(angle_radians, mod_math.pi / 4)
        self.assertEqual(angle_degrees, 45)

    def test_angle_2(self):
        loc1 = mod_geo.Location(45, 45)
        loc2 = mod_geo.Location(46, 45)

        loc1.elevation = 100
        loc2.elevation = loc1.elevation + 0.5 * loc1.distance_2d(loc2)

        angle_radians = mod_geo.elevation_angle(loc1, loc2, radians=True)
        angle_degrees = mod_geo.elevation_angle(loc1, loc2, radians=False)

        self.assertTrue(angle_radians < mod_math.pi / 4)
        self.assertTrue(angle_degrees < 45)

    def test_angle_3(self):
        loc1 = mod_geo.Location(45, 45)
        loc2 = mod_geo.Location(46, 45)

        loc1.elevation = 100
        loc2.elevation = loc1.elevation + 1.5 * loc1.distance_2d(loc2)

        angle_radians = mod_geo.elevation_angle(loc1, loc2, radians=True)
        angle_degrees = mod_geo.elevation_angle(loc1, loc2, radians=False)

        self.assertTrue(angle_radians > mod_math.pi / 4)
        self.assertTrue(angle_degrees > 45)

    def test_angle_4(self):
        loc1 = mod_geo.Location(45, 45)
        loc2 = mod_geo.Location(46, 45)

        loc1.elevation = 100
        loc2.elevation = loc1.elevation - loc1.distance_2d(loc2)

        angle_radians = mod_geo.elevation_angle(loc1, loc2, radians=True)
        angle_degrees = mod_geo.elevation_angle(loc1, loc2, radians=False)

        self.assertEqual(angle_radians, - mod_math.pi / 4)
        self.assertEqual(angle_degrees, - 45)

    def test_angle_loc(self):
        loc1 = mod_geo.Location(45, 45)
        loc2 = mod_geo.Location(46, 45)

        self.assertEqual(loc1.elevation_angle(loc2), mod_geo.elevation_angle(loc1, loc2))
        self.assertEqual(loc1.elevation_angle(loc2, radians=True), mod_geo.elevation_angle(loc1, loc2, radians=True))
        self.assertEqual(loc1.elevation_angle(loc2, radians=False), mod_geo.elevation_angle(loc1, loc2, radians=False))

    def test_ignore_maximums_for_max_speed(self):
        gpx = mod_gpx.GPX()

        track = mod_gpx.GPXTrack()
        gpx.tracks.append(track)

        tmp_time = mod_datetime.datetime.now()

        tmp_longitude = 0
        segment_1 = mod_gpx.GPXTrackSegment()
        for i in range(4):
            segment_1.points.append(mod_gpx.GPXTrackPoint(latitude=0, longitude=tmp_longitude, time=tmp_time))
            tmp_longitude += 0.01
            tmp_time += mod_datetime.timedelta(hours=1)
        track.segments.append(segment_1)

        moving_time, stopped_time, moving_distance, stopped_distance, max_speed_with_too_small_segment = gpx.get_moving_data()

        # Too few points:
        mod_logging.debug('max_speed = %s', max_speed_with_too_small_segment)
        self.assertFalse(max_speed_with_too_small_segment)

        tmp_longitude = 0.
        segment_2 = mod_gpx.GPXTrackSegment()
        for i in range(55):
            segment_2.points.append(mod_gpx.GPXTrackPoint(latitude=0, longitude=tmp_longitude, time=tmp_time))
            tmp_longitude += 0.01
            tmp_time += mod_datetime.timedelta(hours=1)
        track.segments.append(segment_2)

        moving_time, stopped_time, moving_distance, stopped_distance, max_speed_with_equal_speeds = gpx.get_moving_data()

        mod_logging.debug('max_speed = %s', max_speed_with_equal_speeds)
        self.assertTrue(max_speed_with_equal_speeds > 0)

        # When we add too few extremes, they should be ignored:
        for i in range(10):
            segment_2.points.append(mod_gpx.GPXTrackPoint(latitude=0, longitude=tmp_longitude, time=tmp_time))
            tmp_longitude += 0.7
            tmp_time += mod_datetime.timedelta(hours=1)
        moving_time, stopped_time, moving_distance, stopped_distance, max_speed_with_extreemes = gpx.get_moving_data()

        self.assertTrue(abs(max_speed_with_extreemes - max_speed_with_equal_speeds) < 0.001)

        # But if there are many extremes (they are no more extremes):
        for i in range(100):
            # Sometimes add on start, sometimes on end:
            if i % 2 == 0:
                segment_2.points.append(mod_gpx.GPXTrackPoint(latitude=0, longitude=tmp_longitude, time=tmp_time))
            else:
                segment_2.points.insert(0, mod_gpx.GPXTrackPoint(latitude=0, longitude=tmp_longitude, time=tmp_time))
            tmp_longitude += 0.5
            tmp_time += mod_datetime.timedelta(hours=1)
        moving_time, stopped_time, moving_distance, stopped_distance, max_speed_with_more_extreemes = gpx.get_moving_data()

        mod_logging.debug('max_speed_with_more_extreemes = %s', max_speed_with_more_extreemes)
        mod_logging.debug('max_speed_with_extreemes = %s', max_speed_with_extreemes)
        self.assertTrue(max_speed_with_more_extreemes - max_speed_with_extreemes > 10)

    def test_track_with_elevation_zero(self):
        with open('test_files/cerknicko-jezero-with-elevations-zero.gpx') as f:
            gpx = mod_gpxpy.parse(f)

            minimum, maximum = gpx.get_elevation_extremes()
            self.assertEqual(minimum, 0)
            self.assertEqual(maximum, 0)

            uphill, downhill = gpx.get_uphill_downhill()
            self.assertEqual(uphill, 0)
            self.assertEqual(downhill, 0)

    def test_track_without_elevation(self):
        with open('test_files/cerknicko-jezero-without-elevations.gpx') as f:
            gpx = mod_gpxpy.parse(f)

            minimum, maximum = gpx.get_elevation_extremes()
            self.assertEqual(minimum, None)
            self.assertEqual(maximum, None)

            uphill, downhill = gpx.get_uphill_downhill()
            self.assertEqual(uphill, 0)
            self.assertEqual(downhill, 0)

    def test_has_elevation_false(self):
        with open('test_files/cerknicko-jezero-without-elevations.gpx') as f:
            gpx = mod_gpxpy.parse(f)
            self.assertFalse(gpx.has_elevations())

    def test_has_elevation_true(self):
        with open('test_files/cerknicko-jezero.gpx') as f:
            gpx = mod_gpxpy.parse(f)
            self.assertFalse(gpx.has_elevations())

    def test_track_with_some_points_are_without_elevations(self):
        gpx = mod_gpx.GPX()

        track = mod_gpx.GPXTrack()
        gpx.tracks.append(track)

        tmp_latlong = 0
        segment_1 = mod_gpx.GPXTrackSegment()
        for i in range(4):
            point = mod_gpx.GPXTrackPoint(latitude=tmp_latlong, longitude=tmp_latlong)
            segment_1.points.append(point)
            if i % 3 == 0:
                point.elevation = None
            else:
                point.elevation = 100 / (i + 1)

        track.segments.append(segment_1)

        minimum, maximum = gpx.get_elevation_extremes()
        self.assertTrue(minimum is not None)
        self.assertTrue(maximum is not None)

        uphill, downhill = gpx.get_uphill_downhill()
        self.assertTrue(uphill is not None)
        self.assertTrue(downhill is not None)

    def test_track_with_empty_segment(self):
        with open('test_files/track-with-empty-segment.gpx') as f:
            gpx = mod_gpxpy.parse(f)
            self.assertIsNotNone(gpx.tracks[0].get_bounds().min_latitude)
            self.assertIsNotNone(gpx.tracks[0].get_bounds().min_longitude)

    def test_add_missing_data_no_intervals(self):
        # Test only that the add_missing_function is called with the right data
        gpx = mod_gpx.GPX()
        gpx.tracks.append(mod_gpx.GPXTrack())

        gpx.tracks[0].segments.append(mod_gpx.GPXTrackSegment())
        gpx.tracks[0].segments[0].points.append(mod_gpx.GPXTrackPoint(latitude=12, longitude=13,
                                                                      elevation=10))
        gpx.tracks[0].segments[0].points.append(mod_gpx.GPXTrackPoint(latitude=12, longitude=14,
                                                                      elevation=100))
        gpx.tracks[0].segments[0].points.append(mod_gpx.GPXTrackPoint(latitude=12, longitude=15,
                                                                      elevation=20))

        # Shouldn't be called because all points have elevation
        def _add_missing_function(interval, start_point, end_point, ratios):
            raise Exception()

        gpx.add_missing_data(get_data_function=lambda point: point.elevation,
                             add_missing_function=_add_missing_function)

    def test_add_missing_data_one_interval(self):
        # Test only that the add_missing_function is called with the right data
        gpx = mod_gpx.GPX()
        gpx.tracks.append(mod_gpx.GPXTrack())

        gpx.tracks[0].segments.append(mod_gpx.GPXTrackSegment())
        gpx.tracks[0].segments[0].points.append(mod_gpx.GPXTrackPoint(latitude=12, longitude=13,
                                                                      elevation=10))
        gpx.tracks[0].segments[0].points.append(mod_gpx.GPXTrackPoint(latitude=12, longitude=14,
                                                                      elevation=None))
        gpx.tracks[0].segments[0].points.append(mod_gpx.GPXTrackPoint(latitude=12, longitude=15,
                                                                      elevation=20))

        # Shouldn't be called because all points have elevation
        def _add_missing_function(interval, start_point, end_point, ratios):
            assert start_point
            assert start_point.latitude == 12 and start_point.longitude == 13
            assert end_point
            assert end_point.latitude == 12 and end_point.longitude == 15
            assert len(interval) == 1
            assert interval[0].latitude == 12 and interval[0].longitude == 14
            assert ratios
            interval[0].elevation = 314

        gpx.add_missing_data(get_data_function=lambda point: point.elevation,
                             add_missing_function=_add_missing_function)

        self.assertEqual(314, gpx.tracks[0].segments[0].points[1].elevation)

    def test_add_missing_data_one_interval_and_empty_points_on_start_and_end(self):
        # Test only that the add_missing_function is called with the right data
        gpx = mod_gpx.GPX()
        gpx.tracks.append(mod_gpx.GPXTrack())

        gpx.tracks[0].segments.append(mod_gpx.GPXTrackSegment())
        gpx.tracks[0].segments[0].points.append(mod_gpx.GPXTrackPoint(latitude=12, longitude=13,
                                                                      elevation=None))
        gpx.tracks[0].segments[0].points.append(mod_gpx.GPXTrackPoint(latitude=12, longitude=13,
                                                                      elevation=10))
        gpx.tracks[0].segments[0].points.append(mod_gpx.GPXTrackPoint(latitude=12, longitude=14,
                                                                      elevation=None))
        gpx.tracks[0].segments[0].points.append(mod_gpx.GPXTrackPoint(latitude=12, longitude=15,
                                                                      elevation=20))
        gpx.tracks[0].segments[0].points.append(mod_gpx.GPXTrackPoint(latitude=12, longitude=13,
                                                                      elevation=None))

        # Shouldn't be called because all points have elevation
        def _add_missing_function(interval, start_point, end_point, ratios):
            assert start_point
            assert start_point.latitude == 12 and start_point.longitude == 13
            assert end_point
            assert end_point.latitude == 12 and end_point.longitude == 15
            assert len(interval) == 1
            assert interval[0].latitude == 12 and interval[0].longitude == 14
            assert ratios
            interval[0].elevation = 314

        gpx.add_missing_data(get_data_function=lambda point: point.elevation,
                             add_missing_function=_add_missing_function)

        # Points at start and end should not have elevation 314 because have
        # no two bounding points with elevations:
        self.assertEqual(None, gpx.tracks[0].segments[0].points[0].elevation)
        self.assertEqual(None, gpx.tracks[0].segments[0].points[-1].elevation)

        self.assertEqual(314, gpx.tracks[0].segments[0].points[2].elevation)

    def test_add_missing_speeds(self):
        gpx = mod_gpx.GPX()
        gpx.tracks.append(mod_gpx.GPXTrack())

        gpx.tracks[0].segments.append(mod_gpx.GPXTrackSegment())
        gpx.tracks[0].segments[0].points.append(mod_gpx.GPXTrackPoint(latitude=0, longitude=0,
                                                                      time=mod_datetime.datetime(2013, 1, 2, 12, 0),
                                                                      speed=0))
        gpx.tracks[0].segments[0].points.append(mod_gpx.GPXTrackPoint(latitude=0, longitude=0.00899, # 1 km/h over 1 km
                                                                      time=mod_datetime.datetime(2013, 1, 2, 13, 0)))
        gpx.tracks[0].segments[0].points.append(mod_gpx.GPXTrackPoint(latitude=0, longitude=0.02697, # 2 km/h over 2 km
                                                                      time=mod_datetime.datetime(2013, 1, 2, 14, 0)))
        gpx.tracks[0].segments[0].points.append(mod_gpx.GPXTrackPoint(latitude=0, longitude=0.03596, # 3 km/h over 1 km
                                                                      time=mod_datetime.datetime(2013, 1, 2, 14, 20)))
        gpx.tracks[0].segments[0].points.append(mod_gpx.GPXTrackPoint(latitude=0, longitude=0.06293, # 9 km/h over 3 km
                                                                      time=mod_datetime.datetime(2013, 1, 2, 14, 40),
                                                                      speed=0))
        gpx.add_missing_speeds()

        self.assertTrue(abs(3000./(2*3600) - gpx.tracks[0].segments[0].points[1].speed) < 0.01)
        self.assertTrue(abs(3000./(80*60) - gpx.tracks[0].segments[0].points[2].speed) < 0.01)
        self.assertTrue(abs(4000./(40*60) - gpx.tracks[0].segments[0].points[3].speed) < 0.01)

    def test_add_missing_elevations(self):
        gpx = mod_gpx.GPX()
        gpx.tracks.append(mod_gpx.GPXTrack())

        gpx.tracks[0].segments.append(mod_gpx.GPXTrackSegment())
        gpx.tracks[0].segments[0].points.append(mod_gpx.GPXTrackPoint(latitude=13, longitude=12,
                                                                      elevation=10))
        gpx.tracks[0].segments[0].points.append(mod_gpx.GPXTrackPoint(latitude=13.25, longitude=12,
                                                                      elevation=None))
        gpx.tracks[0].segments[0].points.append(mod_gpx.GPXTrackPoint(latitude=13.5, longitude=12,
                                                                      elevation=None))
        gpx.tracks[0].segments[0].points.append(mod_gpx.GPXTrackPoint(latitude=13.9, longitude=12,
                                                                      elevation=None))
        gpx.tracks[0].segments[0].points.append(mod_gpx.GPXTrackPoint(latitude=14, longitude=12,
                                                                      elevation=20))
        gpx.tracks[0].segments[0].points.append(mod_gpx.GPXTrackPoint(latitude=15, longitude=12,
                                                                      elevation=None))

        gpx.add_missing_elevations()

        self.assertTrue(abs(12.5 - gpx.tracks[0].segments[0].points[1].elevation) < 0.01)
        self.assertTrue(abs(15 - gpx.tracks[0].segments[0].points[2].elevation) < 0.01)
        self.assertTrue(abs(19 - gpx.tracks[0].segments[0].points[3].elevation) < 0.01)

    def test_add_missing_times(self):
        gpx = mod_gpx.GPX()
        gpx.tracks.append(mod_gpx.GPXTrack())

        gpx.tracks[0].segments.append(mod_gpx.GPXTrackSegment())
        gpx.tracks[0].segments[0].points.append(mod_gpx.GPXTrackPoint(latitude=13, longitude=12,
                                                                      time=mod_datetime.datetime(2013, 1, 2, 12, 0)))
        gpx.tracks[0].segments[0].points.append(mod_gpx.GPXTrackPoint(latitude=13.25, longitude=12,
                                                                      time=None))
        gpx.tracks[0].segments[0].points.append(mod_gpx.GPXTrackPoint(latitude=13.5, longitude=12,
                                                                      time=None))
        gpx.tracks[0].segments[0].points.append(mod_gpx.GPXTrackPoint(latitude=13.75, longitude=12,
                                                                      time=None))
        gpx.tracks[0].segments[0].points.append(mod_gpx.GPXTrackPoint(latitude=14, longitude=12,
                                                                      time=mod_datetime.datetime(2013, 1, 2, 13, 0)))

        gpx.add_missing_times()

        time_1 = gpx.tracks[0].segments[0].points[1].time
        time_2 = gpx.tracks[0].segments[0].points[2].time
        time_3 = gpx.tracks[0].segments[0].points[3].time

        self.assertEqual(2013, time_1.year)
        self.assertEqual(1, time_1.month)
        self.assertEqual(2, time_1.day)
        self.assertEqual(12, time_1.hour)
        self.assertEqual(15, time_1.minute)

        self.assertEqual(2013, time_2.year)
        self.assertEqual(1, time_2.month)
        self.assertEqual(2, time_2.day)
        self.assertEqual(12, time_2.hour)
        self.assertEqual(30, time_2.minute)

        self.assertEqual(2013, time_3.year)
        self.assertEqual(1, time_3.month)
        self.assertEqual(2, time_3.day)
        self.assertEqual(12, time_3.hour)
        self.assertEqual(45, time_3.minute)

    def test_add_missing_times_2(self):
        xml = ''
        xml += '<?xml version="1.0" encoding="UTF-8"?>\n'
        xml += '<gpx>\n'
        xml += '<trk>\n'
        xml += '<trkseg>\n'
        xml += '<trkpt lat="35.794159" lon="-5.832745"><time>2014-02-02T10:23:18Z</time></trkpt>\n'
        xml += '<trkpt lat="35.7941046982" lon="-5.83285637909"></trkpt>\n'
        xml += '<trkpt lat="35.7914309254" lon="-5.83378314972"></trkpt>\n'
        xml += '<trkpt lat="35.791014" lon="-5.833826"><time>2014-02-02T10:25:30Z</time><ele>18</ele></trkpt>\n'
        xml += '</trkseg></trk></gpx>\n'
        gpx = mod_gpxpy.parse(xml)

        gpx.add_missing_times()

        previous_time = None
        for point in gpx.walk(only_points=True):
            if point.time:
                if previous_time:
                    print('point.time=', point.time, 'previous_time=', previous_time)
                    self.assertTrue(point.time > previous_time)
            previous_time = point.time

    def test_distance_from_line(self):
        d = mod_geo.distance_from_line(mod_geo.Location(1, 1),
                                       mod_geo.Location(0, -1),
                                       mod_geo.Location(0, 1))
        self.assertTrue(abs(d - mod_geo.ONE_DEGREE) < 100)

    def test_simplify(self):
        for gpx_file in mod_os.listdir('test_files'):
            print('Parsing:', gpx_file)
            with custom_open('test_files/%s' % gpx_file, encoding='utf-8')as f:
                gpx = mod_gpxpy.parse(f)

            length_2d_original = gpx.length_2d()

            with custom_open('test_files/%s' % gpx_file, encoding='utf-8') as f:
                gpx = mod_gpxpy.parse(f)
            gpx.simplify(max_distance=50)
            length_2d_after_distance_50 = gpx.length_2d()

            with custom_open('test_files/%s' % gpx_file, encoding='utf-8') as f:
                gpx = mod_gpxpy.parse(f)
            gpx.simplify(max_distance=10)
            length_2d_after_distance_10 = gpx.length_2d()

            print(length_2d_original, length_2d_after_distance_10, length_2d_after_distance_50)

            # When simplifying the resulting distance should alway be less than the original:
            self.assertTrue(length_2d_original >= length_2d_after_distance_10)
            self.assertTrue(length_2d_original >= length_2d_after_distance_50)

            # Simplify with bigger max_distance and => bigger error from original
            self.assertTrue(length_2d_after_distance_10 >= length_2d_after_distance_50)

            # The resulting distance usually shouldn't be too different from
            # the orignial (here check for 80% and 70%)
            self.assertTrue(length_2d_after_distance_10 >= length_2d_original * .6)
            self.assertTrue(length_2d_after_distance_50 >= length_2d_original * .5)

    def test_simplify_circular_gpx(self):
        gpx = mod_gpx.GPX()
        gpx.tracks.append(mod_gpx.GPXTrack())

        gpx.tracks[0].segments.append(mod_gpx.GPXTrackSegment())
        gpx.tracks[0].segments[0].points.append(mod_gpx.GPXTrackPoint(latitude=13, longitude=12))
        gpx.tracks[0].segments[0].points.append(mod_gpx.GPXTrackPoint(latitude=13.25, longitude=12))

        # Then the first point again:
        gpx.tracks[0].segments[0].points.append(gpx.tracks[0].segments[0].points[0])

        gpx.simplify()

    def test_nan_elevation(self):
        xml = '<?xml version="1.0" encoding="UTF-8"?><gpx> <wpt lat="12" lon="13"> <ele>nan</ele></wpt> <rte> <rtept lat="12" lon="13"> <ele>nan</ele></rtept></rte> <trk> <name/> <desc/> <trkseg> <trkpt lat="12" lon="13"> <ele>nan</ele></trkpt></trkseg></trk></gpx>'
        gpx = mod_gpxpy.parse(xml)

        self.assertTrue(mod_math.isnan(gpx.tracks[0].segments[0].points[0].elevation))
        self.assertTrue(mod_math.isnan(gpx.routes[0].points[0].elevation))
        self.assertTrue(mod_math.isnan(gpx.waypoints[0].elevation))

    def test_time_difference(self):
        point_1 = mod_gpx.GPXTrackPoint(latitude=13, longitude=12,
                                        time=mod_datetime.datetime(2013, 1, 2, 12, 31))
        point_2 = mod_gpx.GPXTrackPoint(latitude=13, longitude=12,
                                        time=mod_datetime.datetime(2013, 1, 3, 12, 32))

        seconds = point_1.time_difference(point_2)
        self.assertEqual(seconds, 60 * 60 * 24 + 60)

    def test_parse_time(self):
        timestamps = [
            '2001-10-26T21:32:52',
            #'2001-10-26T21:32:52+0200',
            '2001-10-26T19:32:52Z',
            #'2001-10-26T19:32:52+00:00',
            #'-2001-10-26T21:32:52',
            '2001-10-26T21:32:52.12679',
            '2001-10-26T21:32:52',
            #'2001-10-26T21:32:52+02:00',
            '2001-10-26T19:32:52Z',
            #'2001-10-26T19:32:52+00:00',
            #'-2001-10-26T21:32:52',
            '2001-10-26T21:32:52.12679',
        ]
        timestamps_without_tz = list(map(lambda x: x.replace('T', ' ').replace('Z', ''), timestamps))
        for t in timestamps_without_tz:
            timestamps.append(t)
        for timestamp in timestamps:
            print('Parsing: %s' % timestamp)
            self.assertTrue(mod_gpxfield.parse_time(timestamp) is not None)

    def test_get_location_at(self):
        gpx = mod_gpx.GPX()
        gpx.tracks.append(mod_gpx.GPXTrack())
        gpx.tracks[0].segments.append(mod_gpx.GPXTrackSegment())
        p0 = mod_gpx.GPXTrackPoint(latitude=13.0, longitude=13.0, time=mod_datetime.datetime(2013, 1, 2, 12, 30, 0))
        p1 = mod_gpx.GPXTrackPoint(latitude=13.1, longitude=13.1, time=mod_datetime.datetime(2013, 1, 2, 12, 31, 0))
        gpx.tracks[0].segments[0].points.append(p0)
        gpx.tracks[0].segments[0].points.append(p1)

        self.assertEqual(gpx.tracks[0].get_location_at(mod_datetime.datetime(2013, 1, 2, 12, 29, 30)), [])
        self.assertEqual(gpx.tracks[0].get_location_at(mod_datetime.datetime(2013, 1, 2, 12, 30, 0))[0], p0)
        self.assertEqual(gpx.tracks[0].get_location_at(mod_datetime.datetime(2013, 1, 2, 12, 30, 30))[0], p1)
        self.assertEqual(gpx.tracks[0].get_location_at(mod_datetime.datetime(2013, 1, 2, 12, 31, 0))[0], p1)
        self.assertEqual(gpx.tracks[0].get_location_at(mod_datetime.datetime(2013, 1, 2, 12, 31, 30)), [])

    def test_adjust_time(self):
        gpx = mod_gpx.GPX()
        gpx.tracks.append(mod_gpx.GPXTrack())
        gpx.tracks[0].segments.append(mod_gpx.GPXTrackSegment())
        p0 = mod_gpx.GPXTrackPoint(latitude=13.0, longitude=13.0)
        p1 = mod_gpx.GPXTrackPoint(latitude=13.1, longitude=13.1)
        gpx.tracks[0].segments[0].points.append(p0)
        gpx.tracks[0].segments[0].points.append(p1)

        gpx.tracks[0].segments.append(mod_gpx.GPXTrackSegment())
        p0 = mod_gpx.GPXTrackPoint(latitude=13.0, longitude=13.0, time=mod_datetime.datetime(2013, 1, 2, 12, 30, 0))
        p1 = mod_gpx.GPXTrackPoint(latitude=13.1, longitude=13.1, time=mod_datetime.datetime(2013, 1, 2, 12, 31, 0))
        gpx.tracks[0].segments[1].points.append(p0)
        gpx.tracks[0].segments[1].points.append(p1)

        d1 = mod_datetime.timedelta(-1, -1)
        d2 = mod_datetime.timedelta(1, 2)
        # move back and forward to add a total of 1 second
        gpx.adjust_time(d1)
        gpx.adjust_time(d2)

        self.assertEqual(gpx.tracks[0].segments[0].points[0].time, None)
        self.assertEqual(gpx.tracks[0].segments[0].points[1].time, None)
        self.assertEqual(gpx.tracks[0].segments[1].points[0].time, mod_datetime.datetime(2013, 1, 2, 12, 30, 1))
        self.assertEqual(gpx.tracks[0].segments[1].points[1].time, mod_datetime.datetime(2013, 1, 2, 12, 31, 1))

    def test_unicode(self):
        with custom_open('test_files/unicode2.gpx', encoding='utf-8') as f:
            parser = mod_parser.GPXParser(f)
        gpx = parser.parse()
        gpx.to_xml()

    def test_location_delta(self):
        location = mod_geo.Location(-20, -50)

        location_2 = location + mod_geo.LocationDelta(angle=45, distance=100)
        self.assertTrue(cca(location_2.latitude - location.latitude, location_2.longitude - location.longitude))

    def test_location_equator_delta_distance_111120(self):
        self.__test_location_delta(mod_geo.Location(0, 13), 111120)

    def test_location_equator_delta_distance_50(self):
        self.__test_location_delta(mod_geo.Location(0, -50), 50)

    def test_location_nonequator_delta_distance_111120(self):
        self.__test_location_delta(mod_geo.Location(45, 13), 111120)

    def test_location_nonequator_delta_distance_50(self):
        self.__test_location_delta(mod_geo.Location(-20, -50), 50)

    def test_delta_add_and_move(self):
        location = mod_geo.Location(45.1, 13.2)
        delta = mod_geo.LocationDelta(angle=20, distance=1000)
        location_2 = location + delta
        location.move(delta)

        self.assertTrue(cca(location.latitude, location_2.latitude))
        self.assertTrue(cca(location.longitude, location_2.longitude))

    def test_parse_gpx_with_node_with_comments(self):
        with open('test_files/gpx-with-node-with-comments.gpx') as f:
            self.assertTrue(mod_gpxpy.parse(f))

    def __test_location_delta(self, location, distance):
        angles = [ x * 15 for x in range(int(360 / 15)) ]
        print(angles)

        previous_location = None

        distances_between_points = []

        for angle in angles:
            new_location = location + mod_geo.LocationDelta(angle=angle, distance=distance)
            # All locations same distance from center
            self.assertTrue(cca(location.distance_2d(new_location), distance))
            if previous_location:
                distances_between_points.append(new_location.distance_2d(previous_location))
            previous_location = new_location

        print(distances_between_points)
        # All points should be equidistant on a circle:
        for i in range(1, len(distances_between_points)):
            self.assertTrue(cca(distances_between_points[0], distances_between_points[i]))

    def test_gpx_10_fields(self):
        """ Test (de) serialization all gpx1.0 fields """

        with open('test_files/gpx1.0_with_all_fields.gpx') as f:
            xml = f.read()

        original_gpx = mod_gpxpy.parse(xml)

        # Serialize and parse again to be sure that all is preserved:
        reparsed_gpx = mod_gpxpy.parse(original_gpx.to_xml())

        original_dom = mod_minidom.parseString(xml)
        reparsed_dom = mod_minidom.parseString(reparsed_gpx.to_xml())

        # Validated  with SAXParser in "make test"
        with open('test_files/validation_gpx10.gpx', 'w') as f:
            f.write(reparsed_gpx.to_xml())

        for gpx in (original_gpx, reparsed_gpx):
            for dom in (original_dom, reparsed_dom):
                self.assertEqual(gpx.version, '1.0')
                self.assertEqual(get_dom_node(dom, 'gpx').attributes['version'].nodeValue, '1.0')

                self.assertEqual(gpx.creator, '...')
                self.assertEqual(get_dom_node(dom, 'gpx').attributes['creator'].nodeValue, '...')

                self.assertEqual(gpx.name, 'example name')
                self.assertEqual(get_dom_node(dom, 'gpx/name').firstChild.nodeValue, 'example name')

                self.assertEqual(gpx.description, 'example description')
                self.assertEqual(get_dom_node(dom, 'gpx/desc').firstChild.nodeValue, 'example description')

                self.assertEqual(gpx.author_name, 'example author')
                self.assertEqual(get_dom_node(dom, 'gpx/author').firstChild.nodeValue, 'example author')

                self.assertEqual(gpx.author_email, 'example@email.com')
                self.assertEqual(get_dom_node(dom, 'gpx/email').firstChild.nodeValue, 'example@email.com')

                self.assertEqual(gpx.link, 'http://example.url')
                self.assertEqual(get_dom_node(dom, 'gpx/url').firstChild.nodeValue, 'http://example.url')

                self.assertEqual(gpx.link_text, 'example urlname')
                self.assertEqual(get_dom_node(dom, 'gpx/urlname').firstChild.nodeValue, 'example urlname')

                self.assertEqual(gpx.time, mod_datetime.datetime(2013, 1, 1, 12, 0))
                self.assertTrue(get_dom_node(dom, 'gpx/time').firstChild.nodeValue in ('2013-01-01T12:00:00Z', '2013-01-01T12:00:00'))

                self.assertEqual(gpx.keywords, 'example keywords')
                self.assertEqual(get_dom_node(dom, 'gpx/keywords').firstChild.nodeValue, 'example keywords')

                self.assertEqual(gpx.bounds.min_latitude, 1.2)
                self.assertEqual(get_dom_node(dom, 'gpx/bounds').attributes['minlat'].value, '1.2')

                # Waypoints:

                self.assertEqual(len(gpx.waypoints), 2)

                self.assertEqual(gpx.waypoints[0].latitude, 12.3)
                self.assertEqual(get_dom_node(dom, 'gpx/wpt[0]').attributes['lat'].value, '12.3')

                self.assertEqual(gpx.waypoints[0].longitude, 45.6)
                self.assertEqual(get_dom_node(dom, 'gpx/wpt[0]').attributes['lon'].value, '45.6')

                self.assertEqual(gpx.waypoints[0].longitude, 45.6)
                self.assertEqual(get_dom_node(dom, 'gpx/wpt[0]').attributes['lon'].value, '45.6')

                self.assertEqual(gpx.waypoints[0].elevation, 75.1)
                self.assertEqual(get_dom_node(dom, 'gpx/wpt[0]/ele').firstChild.nodeValue, '75.1')

                self.assertEqual(gpx.waypoints[0].time, mod_datetime.datetime(2013, 1, 2, 2, 3))
                self.assertEqual(get_dom_node(dom, 'gpx/wpt[0]/time').firstChild.nodeValue, '2013-01-02T02:03:00Z')

                self.assertEqual(gpx.waypoints[0].magnetic_variation, 1.1)
                self.assertEqual(get_dom_node(dom, 'gpx/wpt[0]/magvar').firstChild.nodeValue, '1.1')

                self.assertEqual(gpx.waypoints[0].geoid_height, 2.0)
                self.assertEqual(get_dom_node(dom, 'gpx/wpt[0]/geoidheight').firstChild.nodeValue, '2.0')

                self.assertEqual(gpx.waypoints[0].name, 'example name')
                self.assertEqual(get_dom_node(dom, 'gpx/wpt[0]/name').firstChild.nodeValue, 'example name')

                self.assertEqual(gpx.waypoints[0].comment, 'example cmt')
                self.assertEqual(get_dom_node(dom, 'gpx/wpt[0]/cmt').firstChild.nodeValue, 'example cmt')

                self.assertEqual(gpx.waypoints[0].description, 'example desc')
                self.assertEqual(get_dom_node(dom, 'gpx/wpt[0]/desc').firstChild.nodeValue, 'example desc')

                self.assertEqual(gpx.waypoints[0].source, 'example src')
                self.assertEqual(get_dom_node(dom, 'gpx/wpt[0]/src').firstChild.nodeValue, 'example src')

                self.assertEqual(gpx.waypoints[0].link, 'example url')
                self.assertEqual(get_dom_node(dom, 'gpx/wpt[0]/url').firstChild.nodeValue, 'example url')

                self.assertEqual(gpx.waypoints[0].link_text, 'example urlname')
                self.assertEqual(get_dom_node(dom, 'gpx/wpt[0]/urlname').firstChild.nodeValue, 'example urlname')

                self.assertEqual(gpx.waypoints[1].latitude, 13.4)
                self.assertEqual(get_dom_node(dom, 'gpx/wpt[1]').attributes['lat'].value, '13.4')

                self.assertEqual(gpx.waypoints[1].longitude, 46.7)
                self.assertEqual(get_dom_node(dom, 'gpx/wpt[1]').attributes['lon'].value, '46.7')

                self.assertEqual(len(gpx.routes), 2)

                self.assertEqual(gpx.routes[0].name, 'example name')
                self.assertEqual(get_dom_node(dom, 'gpx/rte[0]/name').firstChild.nodeValue, 'example name')

                self.assertEqual(gpx.routes[0].comment, 'example cmt')
                self.assertEqual(get_dom_node(dom, 'gpx/rte[0]/cmt').firstChild.nodeValue, 'example cmt')

                self.assertEqual(gpx.routes[0].description, 'example desc')
                self.assertEqual(get_dom_node(dom, 'gpx/rte[0]/desc').firstChild.nodeValue, 'example desc')

                self.assertEqual(gpx.routes[0].source, 'example src')
                self.assertEqual(get_dom_node(dom, 'gpx/rte[0]/src').firstChild.nodeValue, 'example src')

                self.assertEqual(gpx.routes[0].link, 'example url')
                self.assertEqual(get_dom_node(dom, 'gpx/rte[0]/url').firstChild.nodeValue, 'example url')

                # Rte pt:

                self.assertEqual(gpx.routes[0].points[0].latitude, 10)
                self.assertTrue(get_dom_node(dom, 'gpx/rte[0]/rtept[0]').attributes['lat'].value in ('10.0', '10'))

                self.assertEqual(gpx.routes[0].points[0].longitude, 20)
                self.assertTrue(get_dom_node(dom, 'gpx/rte[0]/rtept[0]').attributes['lon'].value in ('20.0', '20'))

                self.assertEqual(gpx.routes[0].points[0].elevation, 75.1)
                self.assertEqual(get_dom_node(dom, 'gpx/rte[0]/rtept[0]/ele').firstChild.nodeValue, '75.1')

                self.assertEqual(gpx.routes[0].points[0].time, mod_datetime.datetime(2013, 1, 2, 2, 3, 3))
                self.assertEqual(get_dom_node(dom, 'gpx/rte[0]/rtept[0]/time').firstChild.nodeValue, '2013-01-02T02:03:03Z')

                self.assertEqual(gpx.routes[0].points[0].magnetic_variation, 1.2)
                self.assertEqual(get_dom_node(dom, 'gpx/rte[0]/rtept[0]/magvar').firstChild.nodeValue, '1.2')

                self.assertEqual(gpx.routes[0].points[0].geoid_height, 2.1)
                self.assertEqual(get_dom_node(dom, 'gpx/rte[0]/rtept[0]/geoidheight').firstChild.nodeValue, '2.1')

                self.assertEqual(gpx.routes[0].points[0].name, 'example name r')
                self.assertEqual(get_dom_node(dom, 'gpx/rte[0]/rtept[0]/name').firstChild.nodeValue, 'example name r')

                self.assertEqual(gpx.routes[0].points[0].comment, 'example cmt r')
                self.assertEqual(get_dom_node(dom, 'gpx/rte[0]/rtept[0]/cmt').firstChild.nodeValue, 'example cmt r')

                self.assertEqual(gpx.routes[0].points[0].description, 'example desc r')
                self.assertEqual(get_dom_node(dom, 'gpx/rte[0]/rtept[0]/desc').firstChild.nodeValue, 'example desc r')

                self.assertEqual(gpx.routes[0].points[0].source, 'example src r')
                self.assertEqual(get_dom_node(dom, 'gpx/rte[0]/rtept[0]/src').firstChild.nodeValue, 'example src r')

                self.assertEqual(gpx.routes[0].points[0].link, 'example url r')
                self.assertEqual(get_dom_node(dom, 'gpx/rte[0]/rtept[0]/url').firstChild.nodeValue, 'example url r')

                self.assertEqual(gpx.routes[0].points[0].link_text, 'example urlname r')
                self.assertEqual(get_dom_node(dom, 'gpx/rte[0]/rtept[0]/urlname').firstChild.nodeValue, 'example urlname r')

                self.assertEqual(gpx.routes[0].points[0].symbol, 'example sym r')
                self.assertEqual(get_dom_node(dom, 'gpx/rte[0]/rtept[0]/sym').firstChild.nodeValue, 'example sym r')

                self.assertEqual(gpx.routes[0].points[0].type, 'example type r')
                self.assertEqual(get_dom_node(dom, 'gpx/rte[0]/rtept[0]/type').firstChild.nodeValue, 'example type r')

                self.assertEqual(gpx.routes[0].points[0].type_of_gpx_fix, '3d')
                self.assertEqual(get_dom_node(dom, 'gpx/rte[0]/rtept[0]/fix').firstChild.nodeValue, '3d')

                self.assertEqual(gpx.routes[0].points[0].satellites, 6)
                self.assertEqual(get_dom_node(dom, 'gpx/rte[0]/rtept[0]/sat').firstChild.nodeValue, '6')

                self.assertEqual(gpx.routes[0].points[0].vertical_dilution, 8)
                self.assertTrue(get_dom_node(dom, 'gpx/rte[0]/rtept[0]/vdop').firstChild.nodeValue in ('8.0', '8'))

                self.assertEqual(gpx.routes[0].points[0].horizontal_dilution, 7)
                self.assertTrue(get_dom_node(dom, 'gpx/rte[0]/rtept[0]/hdop').firstChild.nodeValue in ('7.0', '7'))

                self.assertEqual(gpx.routes[0].points[0].position_dilution, 9)
                self.assertTrue(get_dom_node(dom, 'gpx/rte[0]/rtept[0]/pdop').firstChild.nodeValue in ('9.0', '9'))

                self.assertEqual(gpx.routes[0].points[0].age_of_dgps_data, 10)
                self.assertTrue(get_dom_node(dom, 'gpx/rte[0]/rtept[0]/ageofdgpsdata').firstChild.nodeValue in ('10.0', '10'))

                self.assertEqual(gpx.routes[0].points[0].dgps_id, '99')
                self.assertEqual(get_dom_node(dom, 'gpx/rte[0]/rtept[0]/dgpsid').firstChild.nodeValue, '99')

                # second rtept:

                self.assertEqual(gpx.routes[0].points[1].latitude, 11)
                self.assertTrue(get_dom_node(dom, 'gpx/rte[0]/rtept[1]').attributes['lat'].value in ('11.0', '11'))

                self.assertEqual(gpx.routes[0].points[1].longitude, 21)
                self.assertTrue(get_dom_node(dom, 'gpx/rte[0]/rtept[1]').attributes['lon'].value in ('21.0', '21'))

                # Rte

                self.assertEqual(gpx.routes[1].name, 'second route')
                self.assertEqual(get_dom_node(dom, 'gpx/rte[1]/name').firstChild.nodeValue, 'second route')

                self.assertEqual(gpx.routes[1].description, 'example desc 2')
                self.assertEqual(get_dom_node(dom, 'gpx/rte[1]/desc').firstChild.nodeValue, 'example desc 2')

                self.assertEqual(gpx.routes[0].link_text, 'example urlname')
                self.assertEqual(get_dom_node(dom, 'gpx/rte[0]/urlname').firstChild.nodeValue, 'example urlname')

                self.assertEqual(gpx.routes[0].number, 7)
                self.assertEqual(get_dom_node(dom, 'gpx/rte[0]/number').firstChild.nodeValue, '7')

                self.assertEqual(len(gpx.routes[0].points), 3)
                self.assertEqual(len(gpx.routes[1].points), 2)

                # trk:

                self.assertEqual(len(gpx.tracks), 2)

                self.assertEqual(gpx.tracks[0].name, 'example name t')
                self.assertEqual(get_dom_node(dom, 'gpx/trk[0]/name').firstChild.nodeValue, 'example name t')

                self.assertEqual(gpx.tracks[0].comment, 'example cmt t')
                self.assertEqual(get_dom_node(dom, 'gpx/trk[0]/cmt').firstChild.nodeValue, 'example cmt t')

                self.assertEqual(gpx.tracks[0].description, 'example desc t')
                self.assertEqual(get_dom_node(dom, 'gpx/trk[0]/desc').firstChild.nodeValue, 'example desc t')

                self.assertEqual(gpx.tracks[0].source, 'example src t')
                self.assertEqual(get_dom_node(dom, 'gpx/trk[0]/src').firstChild.nodeValue, 'example src t')

                self.assertEqual(gpx.tracks[0].link, 'example url t')
                self.assertEqual(get_dom_node(dom, 'gpx/trk[0]/url').firstChild.nodeValue, 'example url t')

                self.assertEqual(gpx.tracks[0].link_text, 'example urlname t')
                self.assertEqual(get_dom_node(dom, 'gpx/trk[0]/urlname').firstChild.nodeValue, 'example urlname t')

                self.assertEqual(gpx.tracks[0].number, 1)
                self.assertEqual(get_dom_node(dom, 'gpx/trk[0]/number').firstChild.nodeValue, '1')

                # trkpt:

                self.assertEqual(gpx.tracks[0].segments[0].points[0].elevation, 11.1)
                self.assertEqual(get_dom_node(dom, 'gpx/trk[0]/trkseg[0]/trkpt[0]/ele').firstChild.nodeValue, '11.1')

                self.assertEqual(gpx.tracks[0].segments[0].points[0].time, mod_datetime.datetime(2013, 1, 1, 12, 0, 4))
                self.assertTrue(get_dom_node(dom, 'gpx/trk[0]/trkseg[0]/trkpt[0]/time').firstChild.nodeValue in ('2013-01-01T12:00:04Z', '2013-01-01T12:00:04'))

                self.assertEqual(gpx.tracks[0].segments[0].points[0].magnetic_variation, 12)
                self.assertTrue(get_dom_node(dom, 'gpx/trk[0]/trkseg[0]/trkpt[0]/magvar').firstChild.nodeValue in ('12.0', '12'))

                self.assertEqual(gpx.tracks[0].segments[0].points[0].geoid_height, 13.0)
                self.assertTrue(get_dom_node(dom, 'gpx/trk[0]/trkseg[0]/trkpt[0]/geoidheight').firstChild.nodeValue in ('13.0', '13'))

                self.assertEqual(gpx.tracks[0].segments[0].points[0].name, 'example name t')
                self.assertEqual(get_dom_node(dom, 'gpx/trk[0]/trkseg[0]/trkpt[0]/name').firstChild.nodeValue, 'example name t')

                self.assertEqual(gpx.tracks[0].segments[0].points[0].comment, 'example cmt t')
                self.assertEqual(get_dom_node(dom, 'gpx/trk[0]/trkseg[0]/trkpt[0]/cmt').firstChild.nodeValue, 'example cmt t')

                self.assertEqual(gpx.tracks[0].segments[0].points[0].description, 'example desc t')
                self.assertEqual(get_dom_node(dom, 'gpx/trk[0]/trkseg[0]/trkpt[0]/desc').firstChild.nodeValue, 'example desc t')

                self.assertEqual(gpx.tracks[0].segments[0].points[0].source, 'example src t')
                self.assertEqual(get_dom_node(dom, 'gpx/trk[0]/trkseg[0]/trkpt[0]/src').firstChild.nodeValue, 'example src t')

                self.assertEqual(gpx.tracks[0].segments[0].points[0].link, 'example url t')
                self.assertEqual(get_dom_node(dom, 'gpx/trk[0]/trkseg[0]/trkpt[0]/url').firstChild.nodeValue, 'example url t')

                self.assertEqual(gpx.tracks[0].segments[0].points[0].link_text, 'example urlname t')
                self.assertEqual(get_dom_node(dom, 'gpx/trk[0]/trkseg[0]/trkpt[0]/urlname').firstChild.nodeValue, 'example urlname t')

                self.assertEqual(gpx.tracks[0].segments[0].points[0].symbol, 'example sym t')
                self.assertEqual(get_dom_node(dom, 'gpx/trk[0]/trkseg[0]/trkpt[0]/sym').firstChild.nodeValue, 'example sym t')

                self.assertEqual(gpx.tracks[0].segments[0].points[0].type, 'example type t')
                self.assertEqual(get_dom_node(dom, 'gpx/trk[0]/trkseg[0]/trkpt[0]/type').firstChild.nodeValue, 'example type t')

                self.assertEqual(gpx.tracks[0].segments[0].points[0].type_of_gpx_fix, '3d')
                self.assertEqual(get_dom_node(dom, 'gpx/trk[0]/trkseg[0]/trkpt[0]/fix').firstChild.nodeValue, '3d')

                self.assertEqual(gpx.tracks[0].segments[0].points[0].satellites, 100)
                self.assertEqual(get_dom_node(dom, 'gpx/trk[0]/trkseg[0]/trkpt[0]/sat').firstChild.nodeValue, '100')

                self.assertEqual(gpx.tracks[0].segments[0].points[0].vertical_dilution, 102.)
                self.assertTrue(get_dom_node(dom, 'gpx/trk[0]/trkseg[0]/trkpt[0]/vdop').firstChild.nodeValue in ('102.0', '102'))

                self.assertEqual(gpx.tracks[0].segments[0].points[0].horizontal_dilution, 101)
                self.assertTrue(get_dom_node(dom, 'gpx/trk[0]/trkseg[0]/trkpt[0]/hdop').firstChild.nodeValue in ('101.0', '101'))

                self.assertEqual(gpx.tracks[0].segments[0].points[0].position_dilution, 103)
                self.assertTrue(get_dom_node(dom, 'gpx/trk[0]/trkseg[0]/trkpt[0]/pdop').firstChild.nodeValue in ('103.0', '103'))

                self.assertEqual(gpx.tracks[0].segments[0].points[0].age_of_dgps_data, 104)
                self.assertTrue(get_dom_node(dom, 'gpx/trk[0]/trkseg[0]/trkpt[0]/ageofdgpsdata').firstChild.nodeValue in ('104.0', '104'))

                self.assertEqual(gpx.tracks[0].segments[0].points[0].dgps_id, '99')
                self.assertEqual(get_dom_node(dom, 'gpx/trk[0]/trkseg[0]/trkpt[0]/dgpsid').firstChild.nodeValue, '99')

    def test_gpx_11_fields(self):
        """ Test (de) serialization all gpx1.0 fields """

        with open('test_files/gpx1.1_with_all_fields.gpx') as f:
            xml = f.read()

        original_gpx = mod_gpxpy.parse(xml)

        # Serialize and parse again to be sure that all is preserved:
        reparsed_gpx = mod_gpxpy.parse(original_gpx.to_xml('1.1'))

        original_dom = mod_minidom.parseString(xml)
        reparsed_dom = mod_minidom.parseString(reparsed_gpx.to_xml('1.1'))
        namespace = '{https://github.com/tkrajina/gpxpy}'
        for gpx in (original_gpx, reparsed_gpx):
            for dom in (original_dom, reparsed_dom):
                self.assertEquals(gpx.version, '1.1')
                self.assertEquals(get_dom_node(dom, 'gpx').attributes['version'].nodeValue, '1.1')

                self.assertEquals(gpx.creator, '...')
                self.assertEquals(get_dom_node(dom, 'gpx').attributes['creator'].nodeValue, '...')

                self.assertEquals(gpx.name, 'example name')
                self.assertEquals(get_dom_node(dom, 'gpx/metadata/name').firstChild.nodeValue, 'example name')

                self.assertEquals(gpx.description, 'example description')
                self.assertEquals(get_dom_node(dom, 'gpx/metadata/desc').firstChild.nodeValue, 'example description')

                self.assertEquals(gpx.author_name, 'author name')
                self.assertEquals(get_dom_node(dom, 'gpx/metadata/author/name').firstChild.nodeValue, 'author name')

                self.assertEquals(gpx.author_email, 'aaa@bbb.com')
                self.assertEquals(get_dom_node(dom, 'gpx/metadata/author/email').attributes['id'].nodeValue, 'aaa')
                self.assertEquals(get_dom_node(dom, 'gpx/metadata/author/email').attributes['domain'].nodeValue, 'bbb.com')

                self.assertEquals(gpx.author_link, 'http://link')
                self.assertEquals(get_dom_node(dom, 'gpx/metadata/author/link').attributes['href'].nodeValue, 'http://link')

                self.assertEquals(gpx.author_link_text, 'link text')
                self.assertEquals(get_dom_node(dom, 'gpx/metadata/author/link/text').firstChild.nodeValue, 'link text')

                self.assertEquals(gpx.author_link_type, 'link type')
                self.assertEquals(get_dom_node(dom, 'gpx/metadata/author/link/type').firstChild.nodeValue, 'link type')

                self.assertEquals(gpx.copyright_author, 'gpxauth')
                self.assertEquals(get_dom_node(dom, 'gpx/metadata/copyright').attributes['author'].nodeValue, 'gpxauth')

                self.assertEquals(gpx.copyright_year, '2013')
                self.assertEquals(get_dom_node(dom, 'gpx/metadata/copyright/year').firstChild.nodeValue, '2013')

                self.assertEquals(gpx.copyright_license, 'lic')
                self.assertEquals(get_dom_node(dom, 'gpx/metadata/copyright/license').firstChild.nodeValue, 'lic')

                self.assertEquals(gpx.link, 'http://link2')
                self.assertEquals(get_dom_node(dom, 'gpx/metadata/link').attributes['href'].nodeValue, 'http://link2')

                self.assertEquals(gpx.link_text, 'link text2')
                self.assertEquals(get_dom_node(dom, 'gpx/metadata/link/text').firstChild.nodeValue, 'link text2')

                self.assertEquals(gpx.link_type, 'link type2')
                self.assertEquals(get_dom_node(dom, 'gpx/metadata/link/type').firstChild.nodeValue, 'link type2')

                self.assertEquals(gpx.time, mod_datetime.datetime(2013, 1, 1, 12, 0))
                self.assertTrue(get_dom_node(dom, 'gpx/metadata/time').firstChild.nodeValue in ('2013-01-01T12:00:00Z', '2013-01-01T12:00:00'))

                self.assertEquals(gpx.keywords, 'example keywords')
                self.assertEquals(get_dom_node(dom, 'gpx/metadata/keywords').firstChild.nodeValue, 'example keywords')

                self.assertEquals(gpx.bounds.min_latitude, 1.2)
                self.assertEquals(get_dom_node(dom, 'gpx/metadata/bounds').attributes['minlat'].value, '1.2')

                # TODO

                self.assertEquals(len(gpx.metadata_extensions), 3)
                aaa = mod_etree.Element(namespace+'aaa')
                aaa.text = 'bbb'
                aaa.tail = ''
                self.assertTrue(elements_equal(gpx.metadata_extensions[0], aaa))
                bbb = mod_etree.Element(namespace+'bbb')
                bbb.text = 'ccc'
                bbb.tail = ''
                self.assertTrue(elements_equal(gpx.metadata_extensions[1], bbb))
                ccc = mod_etree.Element(namespace+'ccc')
                ccc.text = 'ddd'
                ccc.tail = ''
                self.assertTrue(elements_equal(gpx.metadata_extensions[2], ccc))

                # get_dom_node function is not escaped and so fails on proper namespaces
                #self.assertEquals(get_dom_node(dom, 'gpx/metadata/extensions/{}aaa'.format(namespace)).firstChild.nodeValue, 'bbb')
                #self.assertEquals(get_dom_node(dom, 'gpx/metadata/extensions/bbb').firstChild.nodeValue, 'ccc')
                #self.assertEquals(get_dom_node(dom, 'gpx/metadata/extensions/ccc').firstChild.nodeValue, 'ddd')

                self.assertEquals(2, len(gpx.waypoints))

                self.assertEquals(gpx.waypoints[0].latitude, 12.3)
                self.assertEquals(get_dom_node(dom, 'gpx/wpt[0]').attributes['lat'].value, '12.3')

                self.assertEquals(gpx.waypoints[0].longitude, 45.6)
                self.assertEquals(get_dom_node(dom, 'gpx/wpt[0]').attributes['lon'].value, '45.6')

                self.assertEquals(gpx.waypoints[0].longitude, 45.6)
                self.assertEquals(get_dom_node(dom, 'gpx/wpt[0]').attributes['lon'].value, '45.6')

                self.assertEquals(gpx.waypoints[0].elevation, 75.1)
                self.assertEquals(get_dom_node(dom, 'gpx/wpt[0]/ele').firstChild.nodeValue, '75.1')

                self.assertEquals(gpx.waypoints[0].time, mod_datetime.datetime(2013, 1, 2, 2, 3))
                self.assertEquals(get_dom_node(dom, 'gpx/wpt[0]/time').firstChild.nodeValue, '2013-01-02T02:03:00Z')

                self.assertEquals(gpx.waypoints[0].magnetic_variation, 1.1)
                self.assertEquals(get_dom_node(dom, 'gpx/wpt[0]/magvar').firstChild.nodeValue, '1.1')

                self.assertEquals(gpx.waypoints[0].geoid_height, 2.0)
                self.assertEquals(get_dom_node(dom, 'gpx/wpt[0]/geoidheight').firstChild.nodeValue, '2.0')

                self.assertEquals(gpx.waypoints[0].name, 'example name')
                self.assertEquals(get_dom_node(dom, 'gpx/wpt[0]/name').firstChild.nodeValue, 'example name')

                self.assertEquals(gpx.waypoints[0].comment, 'example cmt')
                self.assertEquals(get_dom_node(dom, 'gpx/wpt[0]/cmt').firstChild.nodeValue, 'example cmt')

                self.assertEquals(gpx.waypoints[0].description, 'example desc')
                self.assertEquals(get_dom_node(dom, 'gpx/wpt[0]/desc').firstChild.nodeValue, 'example desc')

                self.assertEquals(gpx.waypoints[0].source, 'example src')
                self.assertEquals(get_dom_node(dom, 'gpx/wpt[0]/src').firstChild.nodeValue, 'example src')

                self.assertEquals(gpx.waypoints[0].link, 'http://link3')
                self.assertEquals(get_dom_node(dom, 'gpx/wpt[0]/link').attributes['href'].nodeValue, 'http://link3')

                self.assertEquals(gpx.waypoints[0].link_text, 'link text3')
                self.assertEquals(get_dom_node(dom, 'gpx/wpt[0]/link/text').firstChild.nodeValue, 'link text3')

                self.assertEquals(gpx.waypoints[0].link_type, 'link type3')
                self.assertEquals(get_dom_node(dom, 'gpx/wpt[0]/link/type').firstChild.nodeValue, 'link type3')

                self.assertEquals(gpx.waypoints[1].latitude, 13.4)
                self.assertEquals(get_dom_node(dom, 'gpx/wpt[1]').attributes['lat'].value, '13.4')

                self.assertEquals(gpx.waypoints[1].longitude, 46.7)
                self.assertEquals(get_dom_node(dom, 'gpx/wpt[1]').attributes['lon'].value, '46.7')

                self.assertEquals(2, len(gpx.waypoints[0].extensions))
 
                self.assertTrue(elements_equal(gpx.waypoints[0].extensions[0], aaa))
                self.assertTrue(elements_equal(gpx.waypoints[0].extensions[1], ccc))

                # 1. rte

                self.assertEquals(gpx.routes[0].name, 'example name')
                self.assertEquals(get_dom_node(dom, 'gpx/rte[0]/name').firstChild.nodeValue, 'example name')

                self.assertEquals(gpx.routes[0].comment, 'example cmt')
                self.assertEquals(get_dom_node(dom, 'gpx/rte[0]/cmt').firstChild.nodeValue, 'example cmt')

                self.assertEquals(gpx.routes[0].description, 'example desc')
                self.assertEquals(get_dom_node(dom, 'gpx/rte[0]/desc').firstChild.nodeValue, 'example desc')

                self.assertEquals(gpx.routes[0].source, 'example src')
                self.assertEquals(get_dom_node(dom, 'gpx/rte[0]/src').firstChild.nodeValue, 'example src')

                self.assertEquals(gpx.routes[0].link, 'http://link3')
                self.assertEquals(get_dom_node(dom, 'gpx/rte[0]/link').attributes['href'].nodeValue, 'http://link3')

                self.assertEquals(gpx.routes[0].link_text, 'link text3')
                self.assertEquals(get_dom_node(dom, 'gpx/rte[0]/link/text').firstChild.nodeValue, 'link text3')

                self.assertEquals(gpx.routes[0].link_type, 'link type3')
                self.assertEquals(get_dom_node(dom, 'gpx/rte[0]/link/type').firstChild.nodeValue, 'link type3')

                self.assertEquals(gpx.routes[0].number, 7)
                self.assertEquals(get_dom_node(dom, 'gpx/rte[0]/number').firstChild.nodeValue, '7')

                self.assertEquals(gpx.routes[0].type, 'rte type')
                self.assertEquals(get_dom_node(dom, 'gpx/rte[0]/type').firstChild.nodeValue, 'rte type')

                self.assertEquals(2, len(gpx.routes[0].extensions))

                rtee1 = mod_etree.Element(namespace+'rtee1')
                rtee1.text = '1'
                rtee1.tail = ''
                self.assertTrue(elements_equal(gpx.routes[0].extensions[0], rtee1))
                rtee2 = mod_etree.Element(namespace+'rtee2')
                rtee2.text = '2'
                rtee2.tail = ''
                self.assertTrue(elements_equal(gpx.routes[0].extensions[1], rtee2))


                # 2. rte

                self.assertEquals(gpx.routes[1].name, 'second route')
                self.assertEquals(get_dom_node(dom, 'gpx/rte[1]/name').firstChild.nodeValue, 'second route')

                self.assertEquals(gpx.routes[1].description, 'example desc 2')
                self.assertEquals(get_dom_node(dom, 'gpx/rte[1]/desc').firstChild.nodeValue, 'example desc 2')

                self.assertEquals(gpx.routes[1].link, None)

                self.assertEquals(gpx.routes[0].number, 7)
                self.assertEquals(get_dom_node(dom, 'gpx/rte[0]/number').firstChild.nodeValue, '7')

                self.assertEquals(len(gpx.routes[0].points), 3)
                self.assertEquals(len(gpx.routes[1].points), 2)

                # Rtept

                self.assertEquals(gpx.routes[0].points[0].latitude, 10)
                self.assertTrue(get_dom_node(dom, 'gpx/rte[0]/rtept[0]').attributes['lat'].value in ('10.0', '10'))

                self.assertEquals(gpx.routes[0].points[0].longitude, 20)
                self.assertTrue(get_dom_node(dom, 'gpx/rte[0]/rtept[0]').attributes['lon'].value in ('20.0', '20'))

                self.assertEquals(gpx.routes[0].points[0].elevation, 75.1)
                self.assertEquals(get_dom_node(dom, 'gpx/rte[0]/rtept[0]/ele').firstChild.nodeValue, '75.1')

                self.assertEquals(gpx.routes[0].points[0].time, mod_datetime.datetime(2013, 1, 2, 2, 3, 3))
                self.assertEquals(get_dom_node(dom, 'gpx/rte[0]/rtept[0]/time').firstChild.nodeValue, '2013-01-02T02:03:03Z')

                self.assertEquals(gpx.routes[0].points[0].magnetic_variation, 1.2)
                self.assertEquals(get_dom_node(dom, 'gpx/rte[0]/rtept[0]/magvar').firstChild.nodeValue, '1.2')

                self.assertEquals(gpx.routes[0].points[0].geoid_height, 2.1)
                self.assertEquals(get_dom_node(dom, 'gpx/rte[0]/rtept[0]/geoidheight').firstChild.nodeValue, '2.1')

                self.assertEquals(gpx.routes[0].points[0].name, 'example name r')
                self.assertEquals(get_dom_node(dom, 'gpx/rte[0]/rtept[0]/name').firstChild.nodeValue, 'example name r')

                self.assertEquals(gpx.routes[0].points[0].comment, 'example cmt r')
                self.assertEquals(get_dom_node(dom, 'gpx/rte[0]/rtept[0]/cmt').firstChild.nodeValue, 'example cmt r')

                self.assertEquals(gpx.routes[0].points[0].description, 'example desc r')
                self.assertEquals(get_dom_node(dom, 'gpx/rte[0]/rtept[0]/desc').firstChild.nodeValue, 'example desc r')

                self.assertEquals(gpx.routes[0].points[0].source, 'example src r')
                self.assertEquals(get_dom_node(dom, 'gpx/rte[0]/rtept[0]/src').firstChild.nodeValue, 'example src r')

                self.assertEquals(gpx.routes[0].points[0].link, 'http://linkrtept')
                self.assertEquals(get_dom_node(dom, 'gpx/rte[0]/rtept[0]/link').attributes['href'].nodeValue, 'http://linkrtept')

                self.assertEquals(gpx.routes[0].points[0].link_text, 'rtept link')
                self.assertEquals(get_dom_node(dom, 'gpx/rte[0]/rtept[0]/link/text').firstChild.nodeValue, 'rtept link')

                self.assertEquals(gpx.routes[0].points[0].link_type, 'rtept link type')
                self.assertEquals(get_dom_node(dom, 'gpx/rte[0]/rtept[0]/link/type').firstChild.nodeValue, 'rtept link type')

                self.assertEquals(gpx.routes[0].points[0].symbol, 'example sym r')
                self.assertEquals(get_dom_node(dom, 'gpx/rte[0]/rtept[0]/sym').firstChild.nodeValue, 'example sym r')

                self.assertEquals(gpx.routes[0].points[0].type, 'example type r')
                self.assertEquals(get_dom_node(dom, 'gpx/rte[0]/rtept[0]/type').firstChild.nodeValue, 'example type r')

                self.assertEquals(gpx.routes[0].points[0].type_of_gpx_fix, '3d')
                self.assertEquals(get_dom_node(dom, 'gpx/rte[0]/rtept[0]/fix').firstChild.nodeValue, '3d')

                self.assertEquals(gpx.routes[0].points[0].satellites, 6)
                self.assertEquals(get_dom_node(dom, 'gpx/rte[0]/rtept[0]/sat').firstChild.nodeValue, '6')

                self.assertEquals(gpx.routes[0].points[0].vertical_dilution, 8)
                self.assertTrue(get_dom_node(dom, 'gpx/rte[0]/rtept[0]/vdop').firstChild.nodeValue in ('8.0', '8'))

                self.assertEquals(gpx.routes[0].points[0].horizontal_dilution, 7)
                self.assertTrue(get_dom_node(dom, 'gpx/rte[0]/rtept[0]/hdop').firstChild.nodeValue in ('7.0', '7'))

                self.assertEquals(gpx.routes[0].points[0].position_dilution, 9)
                self.assertTrue(get_dom_node(dom, 'gpx/rte[0]/rtept[0]/pdop').firstChild.nodeValue in ('9.0', '9'))

                self.assertEquals(gpx.routes[0].points[0].age_of_dgps_data, 10)
                self.assertTrue(get_dom_node(dom, 'gpx/rte[0]/rtept[0]/ageofdgpsdata').firstChild.nodeValue in ('10.0', '10'))

                self.assertEquals(gpx.routes[0].points[0].dgps_id, '99')
                self.assertEquals(get_dom_node(dom, 'gpx/rte[0]/rtept[0]/dgpsid').firstChild.nodeValue, '99')

                # second rtept:

                self.assertEquals(gpx.routes[0].points[1].latitude, 11)
                self.assertTrue(get_dom_node(dom, 'gpx/rte[0]/rtept[1]').attributes['lat'].value in ('11.0', '11'))

                self.assertEquals(gpx.routes[0].points[1].longitude, 21)
                self.assertTrue(get_dom_node(dom, 'gpx/rte[0]/rtept[1]').attributes['lon'].value in ('21.0', '21'))

                # gpx ext:
                self.assertEquals(1, len(gpx.extensions))
                gpxext = mod_etree.Element(namespace+'gpxext')
                gpxext.text = '...'
                gpxext.tail = ''
                self.assertTrue(elements_equal(gpx.extensions[0], gpxext))

                # trk

                self.assertEquals(len(gpx.tracks), 2)

                self.assertEquals(gpx.tracks[0].name, 'example name t')
                self.assertEquals(get_dom_node(dom, 'gpx/trk[0]/name').firstChild.nodeValue, 'example name t')

                self.assertEquals(gpx.tracks[0].comment, 'example cmt t')
                self.assertEquals(get_dom_node(dom, 'gpx/trk[0]/cmt').firstChild.nodeValue, 'example cmt t')

                self.assertEquals(gpx.tracks[0].description, 'example desc t')
                self.assertEquals(get_dom_node(dom, 'gpx/trk[0]/desc').firstChild.nodeValue, 'example desc t')

                self.assertEquals(gpx.tracks[0].source, 'example src t')
                self.assertEquals(get_dom_node(dom, 'gpx/trk[0]/src').firstChild.nodeValue, 'example src t')

                self.assertEquals(gpx.tracks[0].link, 'http://trk')
                self.assertEquals(get_dom_node(dom, 'gpx/trk[0]/link').attributes['href'].nodeValue, 'http://trk')

                self.assertEquals(gpx.tracks[0].link_text, 'trk link')
                self.assertEquals(get_dom_node(dom, 'gpx/trk[0]/link/text').firstChild.nodeValue, 'trk link')

                self.assertEquals(gpx.tracks[0].link_type, 'trk link type')
                self.assertEquals(get_dom_node(dom, 'gpx/trk[0]/link/type').firstChild.nodeValue, 'trk link type')

                self.assertEquals(gpx.tracks[0].number, 1)
                self.assertEquals(get_dom_node(dom, 'gpx/trk[0]/number').firstChild.nodeValue, '1')

                self.assertEquals(gpx.tracks[0].type, 't')
                self.assertEquals(get_dom_node(dom, 'gpx/trk[0]/type').firstChild.nodeValue, 't')

                self.assertEquals(1, len(gpx.tracks[0].extensions))
                a1 = mod_etree.Element(namespace+'a1')
                a1.text = '2'
                a1.tail = ''
                self.assertTrue(elements_equal(gpx.tracks[0].extensions[0], a1))


                # trkpt:

                self.assertEquals(gpx.tracks[0].segments[0].points[0].elevation, 11.1)
                self.assertEquals(get_dom_node(dom, 'gpx/trk[0]/trkseg[0]/trkpt[0]/ele').firstChild.nodeValue, '11.1')

                self.assertEquals(gpx.tracks[0].segments[0].points[0].time, mod_datetime.datetime(2013, 1, 1, 12, 0, 4))
                self.assertTrue(get_dom_node(dom, 'gpx/trk[0]/trkseg[0]/trkpt[0]/time').firstChild.nodeValue in ('2013-01-01T12:00:04Z', '2013-01-01T12:00:04'))

                self.assertEquals(gpx.tracks[0].segments[0].points[0].magnetic_variation, 12)
                self.assertTrue(get_dom_node(dom, 'gpx/trk[0]/trkseg[0]/trkpt[0]/magvar').firstChild.nodeValue in ('12.0', '12'))

                self.assertEquals(gpx.tracks[0].segments[0].points[0].geoid_height, 13.0)
                self.assertTrue(get_dom_node(dom, 'gpx/trk[0]/trkseg[0]/trkpt[0]/geoidheight').firstChild.nodeValue in ('13.0', '13'))

                self.assertEquals(gpx.tracks[0].segments[0].points[0].name, 'example name t')
                self.assertEquals(get_dom_node(dom, 'gpx/trk[0]/trkseg[0]/trkpt[0]/name').firstChild.nodeValue, 'example name t')

                self.assertEquals(gpx.tracks[0].segments[0].points[0].comment, 'example cmt t')
                self.assertEquals(get_dom_node(dom, 'gpx/trk[0]/trkseg[0]/trkpt[0]/cmt').firstChild.nodeValue, 'example cmt t')

                self.assertEquals(gpx.tracks[0].segments[0].points[0].description, 'example desc t')
                self.assertEquals(get_dom_node(dom, 'gpx/trk[0]/trkseg[0]/trkpt[0]/desc').firstChild.nodeValue, 'example desc t')

                self.assertEquals(gpx.tracks[0].segments[0].points[0].source, 'example src t')
                self.assertEquals(get_dom_node(dom, 'gpx/trk[0]/trkseg[0]/trkpt[0]/src').firstChild.nodeValue, 'example src t')

                self.assertEquals(gpx.tracks[0].segments[0].points[0].link, 'http://trkpt')
                self.assertEquals(get_dom_node(dom, 'gpx/trk[0]/trkseg[0]/trkpt[0]/link').attributes['href'].nodeValue, 'http://trkpt')

                self.assertEquals(gpx.tracks[0].segments[0].points[0].link_text, 'trkpt link')
                self.assertEquals(get_dom_node(dom, 'gpx/trk[0]/trkseg[0]/trkpt[0]/link/text').firstChild.nodeValue, 'trkpt link')

                self.assertEquals(gpx.tracks[0].segments[0].points[0].link_type, 'trkpt link type')
                self.assertEquals(get_dom_node(dom, 'gpx/trk[0]/trkseg[0]/trkpt[0]/link/type').firstChild.nodeValue, 'trkpt link type')

                self.assertEquals(gpx.tracks[0].segments[0].points[0].symbol, 'example sym t')
                self.assertEquals(get_dom_node(dom, 'gpx/trk[0]/trkseg[0]/trkpt[0]/sym').firstChild.nodeValue, 'example sym t')

                self.assertEquals(gpx.tracks[0].segments[0].points[0].type, 'example type t')
                self.assertEquals(get_dom_node(dom, 'gpx/trk[0]/trkseg[0]/trkpt[0]/type').firstChild.nodeValue, 'example type t')

                self.assertEquals(gpx.tracks[0].segments[0].points[0].type_of_gpx_fix, '3d')
                self.assertEquals(get_dom_node(dom, 'gpx/trk[0]/trkseg[0]/trkpt[0]/fix').firstChild.nodeValue, '3d')

                self.assertEquals(gpx.tracks[0].segments[0].points[0].satellites, 100)
                self.assertEquals(get_dom_node(dom, 'gpx/trk[0]/trkseg[0]/trkpt[0]/sat').firstChild.nodeValue, '100')

                self.assertEquals(gpx.tracks[0].segments[0].points[0].vertical_dilution, 102.)
                self.assertTrue(get_dom_node(dom, 'gpx/trk[0]/trkseg[0]/trkpt[0]/vdop').firstChild.nodeValue in ('102.0', '102'))

                self.assertEquals(gpx.tracks[0].segments[0].points[0].horizontal_dilution, 101)
                self.assertTrue(get_dom_node(dom, 'gpx/trk[0]/trkseg[0]/trkpt[0]/hdop').firstChild.nodeValue in ('101.0', '101'))

                self.assertEquals(gpx.tracks[0].segments[0].points[0].position_dilution, 103)
                self.assertTrue(get_dom_node(dom, 'gpx/trk[0]/trkseg[0]/trkpt[0]/pdop').firstChild.nodeValue in ('103.0', '103'))

                self.assertEquals(gpx.tracks[0].segments[0].points[0].age_of_dgps_data, 104)
                self.assertTrue(get_dom_node(dom, 'gpx/trk[0]/trkseg[0]/trkpt[0]/ageofdgpsdata').firstChild.nodeValue in ('104.0', '104'))

                self.assertEquals(gpx.tracks[0].segments[0].points[0].dgps_id, '99')
                self.assertEquals(get_dom_node(dom, 'gpx/trk[0]/trkseg[0]/trkpt[0]/dgpsid').firstChild.nodeValue, '99')

                self.assertEquals(1, len(gpx.tracks[0].segments[0].points[0].extensions))
                last = mod_etree.Element(namespace+'last')
                last.text = 'true'
                last.tail = ''
                self.assertTrue(elements_equal(gpx.tracks[0].segments[0].points[0].extensions[0], last))


        # Validated with SAXParser in "make test"

        # Clear extensions because those should be declared in the <gpx> but
        # gpxpy don't have support for this (yet):
        reparsed_gpx.extensions = {}
        reparsed_gpx.metadata_extensions = {}
        for waypoint in reparsed_gpx.waypoints:
            waypoint.extensions = {}
        for route in reparsed_gpx.routes:
            route.extensions = {}
            for point in route.points:
                point.extensions = {}
        for track in reparsed_gpx.tracks:
            track.extensions = {}
            for segment in track.segments:
                segment.extensions = {}
                for point in segment.points:
                    point.extensions = {}

        with open('test_files/validation_gpx11.gpx', 'w') as f:
            f.write(reparsed_gpx.to_xml())


    def test_xml_chars_encode_decode(self):
        gpx = mod_gpxpy.gpx.GPX()
        gpx.name = "Test<a>jkljkl</gpx>"

        print(gpx.to_xml())

        gpx_2 = mod_gpxpy.parse(gpx.to_xml())

        self.assertTrue('<name>Test&lt;a&gt;jkljkl&lt;/gpx&gt;</name>' in gpx_2.to_xml())

    def test_10_to_11_conversion(self):
        """
        This tests checks that reparsing from 1.0 to 1.1 and from 1.1 to 1.0
        will preserver all fields common for both versions.
        """
        original_gpx = mod_gpx.GPX()
        original_gpx.creator = 'cr'
        original_gpx.name = 'q'
        original_gpx.description = 'w'
        original_gpx.time = mod_datetime.datetime(2014, 4, 7, 21, 17, 39)
        original_gpx.bounds = mod_gpx.GPXBounds(1, 2, 3, 4)
        original_gpx.author_name = '789'
        original_gpx.author_email = '256@aaa'
        original_gpx.link = 'http://9890'
        original_gpx.link_text = '77888'
        original_gpx.keywords = 'kw'

        original_waypoint = mod_gpx.GPXWaypoint()
        original_waypoint.latitude = 12.3
        original_waypoint.longitude = 13.4
        original_waypoint.elevation = 121.89
        original_waypoint.time = mod_datetime.datetime(2015, 5, 8, 21, 17, 39)
        original_waypoint.magnetic_variation = 1
        original_waypoint.geoid_height = 1
        original_waypoint.name = 'n'
        original_waypoint.comment = 'cm'
        original_waypoint.description = 'des'
        original_waypoint.source = 'src'
        original_waypoint.symbol = 'sym'
        original_waypoint.type = 'ty'
        original_waypoint.type_of_gpx_fix = 'dgps'
        original_waypoint.satellites = 13
        original_waypoint.horizontal_dilution = 14
        original_waypoint.vertical_dilution = 15
        original_waypoint.position_dilution = 16
        original_waypoint.age_of_dgps_data = 16
        original_waypoint.dgps_id = '17'
        original_gpx.waypoints.append(original_waypoint)

        original_route = mod_gpx.GPXRoute()
        original_route.name = 'rten'
        original_route.comment = 'rtecm'
        original_route.description = 'rtedesc'
        original_route.source = 'rtesrc'
        # TODO url
        original_route.number = 101

        original_route_points = mod_gpx.GPXRoutePoint()
        original_route_points.latitude = 34.5
        original_route_points.longitude = 56.6
        original_route_points.elevation = 1001
        original_route_points.time = mod_datetime.datetime(2015, 5, 8, 21, 17, 17)
        original_route_points.magnetic_variation = 12
        original_route_points.geoid_height = 13
        original_route_points.name = 'aaaaa'
        original_route_points.comment = 'wwww'
        original_route_points.description = 'cccc'
        original_route_points.source = 'qqq'
        # TODO url
        original_route_points.symbol = 'a.png'
        original_route_points.type = '2'
        original_route_points.type_of_gpx_fix = 'pps'
        original_route_points.satellites = 23
        original_route_points.horizontal_dilution = 19
        original_route_points.vertical_dilution = 20
        original_route_points.position_dilution = 21
        original_route_points.age_of_dgps_data = 22
        original_route_points.dgps_id = '23'
        original_route.points.append(original_route_points)
        original_gpx.routes.append(original_route)

        original_track = mod_gpx.GPXTrack()
        original_track.name = 'rten'
        original_track.comment = 'rtecm'
        original_track.description = 'rtedesc'
        original_track.source = 'rtesrc'
        # TODO url
        original_track.number = 101

        original_track_point = mod_gpx.GPXTrackPoint()
        original_track_point.latitude = 34.6
        original_track_point.longitude = 57.6
        original_track_point.elevation = 1002
        original_track_point.time = mod_datetime.datetime(2016, 5, 8, 21, 17, 17)
        original_track_point.magnetic_variation = 13
        original_track_point.geoid_height = 14
        original_track_point.name = 'aaaaajkjk'
        original_track_point.comment = 'wwwwii'
        original_track_point.description = 'ciccc'
        original_track_point.source = 'qssqq'
        # TODO url
        original_track_point.symbol = 'ai.png'
        original_track_point.type = '3'
        original_track_point.type_of_gpx_fix = 'pps'
        original_track_point.satellites = 24
        original_track_point.horizontal_dilution = 20
        original_track_point.vertical_dilution = 21
        original_track_point.position_dilution = 22
        original_track_point.age_of_dgps_data = 23
        original_track_point.dgps_id = '22'

        original_track.segments.append(mod_gpx.GPXTrackSegment())
        original_track.segments[0].points.append(original_track_point)

        original_gpx.tracks.append(original_track)

        # Convert do GPX1.0:
        xml_10 = original_gpx.to_xml('1.0')
        print(xml_10)
        self.assertTrue('http://www.topografix.com/GPX/1/0' in xml_10)
        #pretty_print_xml(xml_10)
        gpx_1 = mod_gpxpy.parse(xml_10)

        # Convert do GPX1.1:
        xml_11 = gpx_1.to_xml('1.1')
        print(xml_11)
        self.assertTrue('http://www.topografix.com/GPX/1/1' in xml_11 and 'metadata' in xml_11)
        #pretty_print_xml(xml_11)
        gpx_2 = mod_gpxpy.parse(xml_11)

        # Convert do GPX1.0 again:
        xml_10 = gpx_2.to_xml('1.0')
        self.assertTrue('http://www.topografix.com/GPX/1/0' in xml_10)
        #pretty_print_xml(xml_10)
        gpx_3 = mod_gpxpy.parse(xml_10)

        for gpx in (gpx_1, gpx_2, gpx_3, ):
            self.assertTrue(gpx.creator is not None)
            self.assertEqual(original_gpx.creator, gpx.creator)

            self.assertTrue(gpx.name is not None)
            self.assertEqual(original_gpx.name, gpx.name)

            self.assertTrue(gpx.description is not None)
            self.assertEqual(original_gpx.description, gpx.description)

            self.assertTrue(gpx.keywords is not None)
            self.assertEqual(original_gpx.keywords, gpx.keywords)

            self.assertTrue(gpx.time is not None)
            self.assertEqual(original_gpx.time, gpx.time)

            self.assertTrue(gpx.author_name is not None)
            self.assertEqual(original_gpx.author_name, gpx.author_name)

            self.assertTrue(gpx.author_email is not None)
            self.assertEqual(original_gpx.author_email, gpx.author_email)

            self.assertTrue(gpx.link is not None)
            self.assertEqual(original_gpx.link, gpx.link)

            self.assertTrue(gpx.link_text is not None)
            self.assertEqual(original_gpx.link_text, gpx.link_text)

            self.assertTrue(gpx.bounds is not None)
            self.assertEqual(tuple(original_gpx.bounds), tuple(gpx.bounds))

            self.assertEqual(1, len(gpx.waypoints))

            self.assertTrue(gpx.waypoints[0].latitude is not None)
            self.assertEqual(original_gpx.waypoints[0].latitude, gpx.waypoints[0].latitude)

            self.assertTrue(gpx.waypoints[0].longitude is not None)
            self.assertEqual(original_gpx.waypoints[0].longitude, gpx.waypoints[0].longitude)

            self.assertTrue(gpx.waypoints[0].elevation is not None)
            self.assertEqual(original_gpx.waypoints[0].elevation, gpx.waypoints[0].elevation)

            self.assertTrue(gpx.waypoints[0].time is not None)
            self.assertEqual(original_gpx.waypoints[0].time, gpx.waypoints[0].time)

            self.assertTrue(gpx.waypoints[0].magnetic_variation is not None)
            self.assertEqual(original_gpx.waypoints[0].magnetic_variation, gpx.waypoints[0].magnetic_variation)

            self.assertTrue(gpx.waypoints[0].geoid_height is not None)
            self.assertEqual(original_gpx.waypoints[0].geoid_height, gpx.waypoints[0].geoid_height)

            self.assertTrue(gpx.waypoints[0].name is not None)
            self.assertEqual(original_gpx.waypoints[0].name, gpx.waypoints[0].name)

            self.assertTrue(gpx.waypoints[0].comment is not None)
            self.assertEqual(original_gpx.waypoints[0].comment, gpx.waypoints[0].comment)

            self.assertTrue(gpx.waypoints[0].description is not None)
            self.assertEqual(original_gpx.waypoints[0].description, gpx.waypoints[0].description)

            self.assertTrue(gpx.waypoints[0].source is not None)
            self.assertEqual(original_gpx.waypoints[0].source, gpx.waypoints[0].source)

            # TODO: Link/url

            self.assertTrue(gpx.waypoints[0].symbol is not None)
            self.assertEqual(original_gpx.waypoints[0].symbol, gpx.waypoints[0].symbol)

            self.assertTrue(gpx.waypoints[0].type is not None)
            self.assertEqual(original_gpx.waypoints[0].type, gpx.waypoints[0].type)

            self.assertTrue(gpx.waypoints[0].type_of_gpx_fix is not None)
            self.assertEqual(original_gpx.waypoints[0].type_of_gpx_fix, gpx.waypoints[0].type_of_gpx_fix)

            self.assertTrue(gpx.waypoints[0].satellites is not None)
            self.assertEqual(original_gpx.waypoints[0].satellites, gpx.waypoints[0].satellites)

            self.assertTrue(gpx.waypoints[0].horizontal_dilution is not None)
            self.assertEqual(original_gpx.waypoints[0].horizontal_dilution, gpx.waypoints[0].horizontal_dilution)

            self.assertTrue(gpx.waypoints[0].vertical_dilution is not None)
            self.assertEqual(original_gpx.waypoints[0].vertical_dilution, gpx.waypoints[0].vertical_dilution)

            self.assertTrue(gpx.waypoints[0].position_dilution is not None)
            self.assertEqual(original_gpx.waypoints[0].position_dilution, gpx.waypoints[0].position_dilution)

            self.assertTrue(gpx.waypoints[0].age_of_dgps_data is not None)
            self.assertEqual(original_gpx.waypoints[0].age_of_dgps_data, gpx.waypoints[0].age_of_dgps_data)

            self.assertTrue(gpx.waypoints[0].dgps_id is not None)
            self.assertEqual(original_gpx.waypoints[0].dgps_id, gpx.waypoints[0].dgps_id)

            # route(s):

            self.assertTrue(gpx.routes[0].name is not None)
            self.assertEqual(original_gpx.routes[0].name, gpx.routes[0].name)

            self.assertTrue(gpx.routes[0].comment is not None)
            self.assertEqual(original_gpx.routes[0].comment, gpx.routes[0].comment)

            self.assertTrue(gpx.routes[0].description is not None)
            self.assertEqual(original_gpx.routes[0].description, gpx.routes[0].description)

            self.assertTrue(gpx.routes[0].source is not None)
            self.assertEqual(original_gpx.routes[0].source, gpx.routes[0].source)

            self.assertTrue(gpx.routes[0].number is not None)
            self.assertEqual(original_gpx.routes[0].number, gpx.routes[0].number)

            self.assertTrue(gpx.routes[0].points[0].latitude is not None)
            self.assertEqual(original_gpx.routes[0].points[0].latitude, gpx.routes[0].points[0].latitude)

            self.assertTrue(gpx.routes[0].points[0].longitude is not None)
            self.assertEqual(original_gpx.routes[0].points[0].longitude, gpx.routes[0].points[0].longitude)

            self.assertTrue(gpx.routes[0].points[0].elevation is not None)
            self.assertEqual(original_gpx.routes[0].points[0].elevation, gpx.routes[0].points[0].elevation)

            self.assertTrue(gpx.routes[0].points[0].time is not None)
            self.assertEqual(original_gpx.routes[0].points[0].time, gpx.routes[0].points[0].time)

            self.assertTrue(gpx.routes[0].points[0].magnetic_variation is not None)
            self.assertEqual(original_gpx.routes[0].points[0].magnetic_variation, gpx.routes[0].points[0].magnetic_variation)

            self.assertTrue(gpx.routes[0].points[0].geoid_height is not None)
            self.assertEqual(original_gpx.routes[0].points[0].geoid_height, gpx.routes[0].points[0].geoid_height)

            self.assertTrue(gpx.routes[0].points[0].name is not None)
            self.assertEqual(original_gpx.routes[0].points[0].name, gpx.routes[0].points[0].name)

            self.assertTrue(gpx.routes[0].points[0].comment is not None)
            self.assertEqual(original_gpx.routes[0].points[0].comment, gpx.routes[0].points[0].comment)

            self.assertTrue(gpx.routes[0].points[0].description is not None)
            self.assertEqual(original_gpx.routes[0].points[0].description, gpx.routes[0].points[0].description)

            self.assertTrue(gpx.routes[0].points[0].source is not None)
            self.assertEqual(original_gpx.routes[0].points[0].source, gpx.routes[0].points[0].source)

            self.assertTrue(gpx.routes[0].points[0].symbol is not None)
            self.assertEqual(original_gpx.routes[0].points[0].symbol, gpx.routes[0].points[0].symbol)

            self.assertTrue(gpx.routes[0].points[0].type is not None)
            self.assertEqual(original_gpx.routes[0].points[0].type, gpx.routes[0].points[0].type)

            self.assertTrue(gpx.routes[0].points[0].type_of_gpx_fix is not None)
            self.assertEqual(original_gpx.routes[0].points[0].type_of_gpx_fix, gpx.routes[0].points[0].type_of_gpx_fix)

            self.assertTrue(gpx.routes[0].points[0].satellites is not None)
            self.assertEqual(original_gpx.routes[0].points[0].satellites, gpx.routes[0].points[0].satellites)

            self.assertTrue(gpx.routes[0].points[0].horizontal_dilution is not None)
            self.assertEqual(original_gpx.routes[0].points[0].horizontal_dilution, gpx.routes[0].points[0].horizontal_dilution)

            self.assertTrue(gpx.routes[0].points[0].vertical_dilution is not None)
            self.assertEqual(original_gpx.routes[0].points[0].vertical_dilution, gpx.routes[0].points[0].vertical_dilution)

            self.assertTrue(gpx.routes[0].points[0].position_dilution is not None)
            self.assertEqual(original_gpx.routes[0].points[0].position_dilution, gpx.routes[0].points[0].position_dilution)

            self.assertTrue(gpx.routes[0].points[0].age_of_dgps_data is not None)
            self.assertEqual(original_gpx.routes[0].points[0].age_of_dgps_data, gpx.routes[0].points[0].age_of_dgps_data)

            self.assertTrue(gpx.routes[0].points[0].dgps_id is not None)
            self.assertEqual(original_gpx.routes[0].points[0].dgps_id, gpx.routes[0].points[0].dgps_id)

            # track(s):

            self.assertTrue(gpx.tracks[0].name is not None)
            self.assertEqual(original_gpx.tracks[0].name, gpx.tracks[0].name)

            self.assertTrue(gpx.tracks[0].comment is not None)
            self.assertEqual(original_gpx.tracks[0].comment, gpx.tracks[0].comment)

            self.assertTrue(gpx.tracks[0].description is not None)
            self.assertEqual(original_gpx.tracks[0].description, gpx.tracks[0].description)

            self.assertTrue(gpx.tracks[0].source is not None)
            self.assertEqual(original_gpx.tracks[0].source, gpx.tracks[0].source)

            self.assertTrue(gpx.tracks[0].number is not None)
            self.assertEqual(original_gpx.tracks[0].number, gpx.tracks[0].number)

            self.assertTrue(gpx.tracks[0].segments[0].points[0].latitude is not None)
            self.assertEqual(original_gpx.tracks[0].segments[0].points[0].latitude, gpx.tracks[0].segments[0].points[0].latitude)

            self.assertTrue(gpx.tracks[0].segments[0].points[0].longitude is not None)
            self.assertEqual(original_gpx.tracks[0].segments[0].points[0].longitude, gpx.tracks[0].segments[0].points[0].longitude)

            self.assertTrue(gpx.tracks[0].segments[0].points[0].elevation is not None)
            self.assertEqual(original_gpx.tracks[0].segments[0].points[0].elevation, gpx.tracks[0].segments[0].points[0].elevation)

            self.assertTrue(gpx.tracks[0].segments[0].points[0].time is not None)
            self.assertEqual(original_gpx.tracks[0].segments[0].points[0].time, gpx.tracks[0].segments[0].points[0].time)

            self.assertTrue(gpx.tracks[0].segments[0].points[0].magnetic_variation is not None)
            self.assertEqual(original_gpx.tracks[0].segments[0].points[0].magnetic_variation, gpx.tracks[0].segments[0].points[0].magnetic_variation)

            self.assertTrue(gpx.tracks[0].segments[0].points[0].geoid_height is not None)
            self.assertEqual(original_gpx.tracks[0].segments[0].points[0].geoid_height, gpx.tracks[0].segments[0].points[0].geoid_height)

            self.assertTrue(gpx.tracks[0].segments[0].points[0].name is not None)
            self.assertEqual(original_gpx.tracks[0].segments[0].points[0].name, gpx.tracks[0].segments[0].points[0].name)

            self.assertTrue(gpx.tracks[0].segments[0].points[0].comment is not None)
            self.assertEqual(original_gpx.tracks[0].segments[0].points[0].comment, gpx.tracks[0].segments[0].points[0].comment)

            self.assertTrue(gpx.tracks[0].segments[0].points[0].description is not None)
            self.assertEqual(original_gpx.tracks[0].segments[0].points[0].description, gpx.tracks[0].segments[0].points[0].description)

            self.assertTrue(gpx.tracks[0].segments[0].points[0].source is not None)
            self.assertEqual(original_gpx.tracks[0].segments[0].points[0].source, gpx.tracks[0].segments[0].points[0].source)

            self.assertTrue(gpx.tracks[0].segments[0].points[0].symbol is not None)
            self.assertEqual(original_gpx.tracks[0].segments[0].points[0].symbol, gpx.tracks[0].segments[0].points[0].symbol)

            self.assertTrue(gpx.tracks[0].segments[0].points[0].type is not None)
            self.assertEqual(original_gpx.tracks[0].segments[0].points[0].type, gpx.tracks[0].segments[0].points[0].type)

            self.assertTrue(gpx.tracks[0].segments[0].points[0].type_of_gpx_fix is not None)
            self.assertEqual(original_gpx.tracks[0].segments[0].points[0].type_of_gpx_fix, gpx.tracks[0].segments[0].points[0].type_of_gpx_fix)

            self.assertTrue(gpx.tracks[0].segments[0].points[0].satellites is not None)
            self.assertEqual(original_gpx.tracks[0].segments[0].points[0].satellites, gpx.tracks[0].segments[0].points[0].satellites)

            self.assertTrue(gpx.tracks[0].segments[0].points[0].horizontal_dilution is not None)
            self.assertEqual(original_gpx.tracks[0].segments[0].points[0].horizontal_dilution, gpx.tracks[0].segments[0].points[0].horizontal_dilution)

            self.assertTrue(gpx.tracks[0].segments[0].points[0].vertical_dilution is not None)
            self.assertEqual(original_gpx.tracks[0].segments[0].points[0].vertical_dilution, gpx.tracks[0].segments[0].points[0].vertical_dilution)

            self.assertTrue(gpx.tracks[0].segments[0].points[0].position_dilution is not None)
            self.assertEqual(original_gpx.tracks[0].segments[0].points[0].position_dilution, gpx.tracks[0].segments[0].points[0].position_dilution)

            self.assertTrue(gpx.tracks[0].segments[0].points[0].age_of_dgps_data is not None)
            self.assertEqual(original_gpx.tracks[0].segments[0].points[0].age_of_dgps_data, gpx.tracks[0].segments[0].points[0].age_of_dgps_data)

            self.assertTrue(gpx.tracks[0].segments[0].points[0].dgps_id is not None)
            self.assertEqual(original_gpx.tracks[0].segments[0].points[0].dgps_id, gpx.tracks[0].segments[0].points[0].dgps_id)

    def test_min_max(self):
        gpx = mod_gpx.GPX()

        track = mod_gpx.GPXTrack()
        gpx.tracks.append(track)

        segment = mod_gpx.GPXTrackSegment()
        track.segments.append(segment)

        segment.points.append(mod_gpx.GPXTrackPoint(12, 13, elevation=100))
        segment.points.append(mod_gpx.GPXTrackPoint(12, 13, elevation=200))

        # Check for segment:
        elevation_min, elevation_max = segment.get_elevation_extremes()
        self.assertEqual(100, elevation_min)
        self.assertEqual(200, elevation_max)

        # Check for track:
        elevation_min, elevation_max = track.get_elevation_extremes()
        self.assertEqual(100, elevation_min)
        self.assertEqual(200, elevation_max)

        # Check for gpx:
        elevation_min, elevation_max = gpx.get_elevation_extremes()
        self.assertEqual(100, elevation_min)
        self.assertEqual(200, elevation_max)

    def test_distance_between_points_near_0_longitude(self):
        """ Make sure that the distance function works properly when points have longitudes on opposite sides of the 0-longitude meridian """
        distance = mod_geo.distance(latitude_1=0, longitude_1=0.1, elevation_1=0, latitude_2=0, longitude_2=-0.1, elevation_2=0, haversine=True)
        print(distance)
        self.assertTrue(distance < 230000)
        distance = mod_geo.distance(latitude_1=0, longitude_1=0.1, elevation_1=0, latitude_2=0, longitude_2=-0.1, elevation_2=0, haversine=False)
        print(distance)
        self.assertTrue(distance < 230000)
        distance = mod_geo.distance(latitude_1=0, longitude_1=0.1, elevation_1=0, latitude_2=0, longitude_2=360-0.1, elevation_2=0, haversine=True)
        print(distance)
        self.assertTrue(distance < 230000)
        distance = mod_geo.distance(latitude_1=0, longitude_1=0.1, elevation_1=0, latitude_2=0, longitude_2=360-0.1, elevation_2=0, haversine=False)
        print(distance)
        self.assertTrue(distance < 230000)

    def test_zero_latlng(self):
        gpx = mod_gpx.GPX()

        track = mod_gpx.GPXTrack()
        gpx.tracks.append(track)

        segment = mod_gpx.GPXTrackSegment()
        track.segments.append(segment)

        segment.points.append(mod_gpx.GPXTrackPoint(0, 0, elevation=0))
        xml = gpx.to_xml()
        print(xml)

        self.assertEqual(1, len(gpx.tracks))
        self.assertEqual(1, len(gpx.tracks[0].segments))
        self.assertEqual(1, len(gpx.tracks[0].segments[0].points))
        self.assertEqual(0, gpx.tracks[0].segments[0].points[0].latitude)
        self.assertEqual(0, gpx.tracks[0].segments[0].points[0].longitude)
        self.assertEqual(0, gpx.tracks[0].segments[0].points[0].elevation)

        gpx2 = mod_gpxpy.parse(xml)

        self.assertEqual(1, len(gpx2.tracks))
        self.assertEqual(1, len(gpx2.tracks[0].segments))
        self.assertEqual(1, len(gpx2.tracks[0].segments[0].points))
        self.assertEqual(0, gpx2.tracks[0].segments[0].points[0].latitude)
        self.assertEqual(0, gpx2.tracks[0].segments[0].points[0].longitude)
        self.assertEqual(0, gpx2.tracks[0].segments[0].points[0].elevation)

    def test_remove_timezone_from_timestamp(self):
        xml = '<?xml version="1.0" encoding="UTF-8"?>\n'
        xml += '<gpx>\n'
        xml += '<trk>\n'
        xml += '<trkseg>\n'
        xml += '<trkpt lat="35.794159" lon="-5.832745"><time>2014-02-02T10:23:18Z+01:00</time></trkpt>\n'
        xml += '</trkseg></trk></gpx>\n'
        gpx = mod_gpxpy.parse(xml)
        self.assertEqual(gpx.tracks[0].segments[0].points[0].time, mod_datetime.datetime(2014, 2, 2, 10, 23, 18))

    def test_timestamp_with_single_digits(self):
        xml = '<?xml version="1.0" encoding="UTF-8"?>\n'
        xml += '<gpx>\n'
        xml += '<trk>\n'
        xml += '<trkseg>\n'
        xml += '<trkpt lat="35.794159" lon="-5.832745"><time>2014-2-2T2:23:18Z-02:00</time></trkpt>\n'
        xml += '</trkseg></trk></gpx>\n'
        gpx = mod_gpxpy.parse(xml)
        self.assertEqual(gpx.tracks[0].segments[0].points[0].time, mod_datetime.datetime(2014, 2, 2, 2, 23, 18))

    def test_read_extensions(self):
        """ Test extensions """

        with open('test_files/gpx1.1_with_extensions.gpx') as f:
            xml = f.read()

        namespace = '{gpx.py}'
        root1 = mod_etree.Element(namespace + 'aaa')
        root1.text = 'bbb'
        root1.tail = 'hhh'
        root1.attrib[namespace+'jjj'] = 'kkk'

        root2 = mod_etree.Element(namespace + 'ccc')
        root2.text = ''
        root2.tail = ''
        
        subnode1 = mod_etree.SubElement(root2, namespace + 'ddd')
        subnode1.text = 'eee'
        subnode1.tail = ''
        subnode1.attrib[namespace+'lll'] = 'mmm'
        subnode1.attrib[namespace+'nnn'] = 'ooo'

        subnode2 = mod_etree.SubElement(subnode1, namespace + 'fff')
        subnode2.text = 'ggg'
        subnode2.tail = 'iii'
        
        gpx = mod_gpxpy.parse(xml)
        
        print("Extension 1")
        print(print_etree(gpx.waypoints[0].extensions[0]))
        print()
        self.assertTrue(elements_equal(gpx.waypoints[0].extensions[0], root1))

        print("Extension 2")
        print(print_etree(gpx.waypoints[0].extensions[1]))
        print()
        self.assertTrue(elements_equal(gpx.waypoints[0].extensions[1], root2))

    def test_write_read_extensions(self):
        namespace = '{gpx.py}'
        nsmap = {'ext' : namespace[1:-1]}
        root = mod_etree.Element(namespace + 'ccc')
        root.text = ''
        root.tail = ''
        
        subnode1 = mod_etree.SubElement(root, namespace + 'ddd')
        subnode1.text = 'eee'
        subnode1.tail = ''
        subnode1.attrib[namespace+'lll'] = 'mmm'
        subnode1.attrib[namespace+'nnn'] = 'ooo'

        subnode2 = mod_etree.SubElement(subnode1, namespace + 'fff')
        subnode2.text = 'ggg'
        subnode2.tail = 'iii'

        subnode3 = mod_etree.SubElement(root, namespace + 'aaa')
        subnode3.text = 'bbb'

        gpx = mod_gpx.GPX()
        gpx.nsmap = nsmap

        print("Inserting Waypoint Extension")
        gpx.waypoints.append(mod_gpx.GPXWaypoint())
        gpx.waypoints[0].latitude = 5
        gpx.waypoints[0].longitude = 10
        gpx.waypoints[0].extensions.append(root)

        print("Inserting Metadata Extension")
        gpx.metadata_extensions.append(root)

        print("Inserting GPX Extension")
        gpx.extensions.append(root)

        print("Inserting Route Extension")
        gpx.routes.append(mod_gpx.GPXRoute())
        gpx.routes[0].extensions.append(root)
        
        print("Inserting Track Extension")
        gpx.tracks.append(mod_gpx.GPXTrack())
        gpx.tracks[0].extensions.append(root)

        print("Inserting Track Segment Extension")
        gpx.tracks[0].segments.append(mod_gpx.GPXTrackSegment())
        gpx.tracks[0].segments[0].extensions.append(root)


        print("Inserting Track Point Extension")
        gpx.tracks[0].segments[0].points.append(mod_gpx.GPXTrackPoint(latitude=12, longitude=13))
        gpx.tracks[0].segments[0].points[0].extensions.append(root)

        xml = gpx.to_xml('1.1')
        parsedgpx  = mod_gpxpy.parse(xml)

        print("Reading Waypoint Extension")
        print(print_etree(gpx.waypoints[0].extensions[0]))
        print()
        self.assertTrue(elements_equal(gpx.waypoints[0].extensions[0], root))

        print("Reading Metadata Extension")
        self.assertTrue(elements_equal(gpx.metadata_extensions[0], root))
        
        print("Reading GPX Extension")
        self.assertTrue(elements_equal(gpx.extensions[0], root))
        
        print("Reading Route Extension")
        self.assertTrue(elements_equal(gpx.routes[0].extensions[0], root))
        
        print("Reading Track Extension")
        self.assertTrue(elements_equal(gpx.tracks[0].extensions[0], root))
        
        print("Reading Track Segment Extension")
        self.assertTrue(elements_equal(gpx.tracks[0].segments[0].extensions[0], root))
        
        print("Reading Track Point Extension")
        self.assertTrue(elements_equal(gpx.tracks[0].segments[0].points[0].extensions[0], root))

    def test_no_10_extensions(self):
        namespace = '{gpx.py}'
        nsmap = {'ext' : namespace[1:-1]}
        root = mod_etree.Element(namespace + 'tag')
        root.text = 'text'
        root.tail = 'tail'
        
        gpx = mod_gpx.GPX()
        gpx.nsmap = nsmap

        print("Inserting Waypoint Extension")
        gpx.waypoints.append(mod_gpx.GPXWaypoint())
        gpx.waypoints[0].latitude = 5
        gpx.waypoints[0].longitude = 10
        gpx.waypoints[0].extensions.append(root)

        print("Inserting Metadata Extension")
        gpx.metadata_extensions.append(root)

        print("Inserting GPX Extension")
        gpx.extensions.append(root)

        print("Inserting Route Extension")
        gpx.routes.append(mod_gpx.GPXRoute())
        gpx.routes[0].extensions.append(root)
        
        print("Inserting Track Extension")
        gpx.tracks.append(mod_gpx.GPXTrack())
        gpx.tracks[0].extensions.append(root)

        print("Inserting Track Segment Extension")
        gpx.tracks[0].segments.append(mod_gpx.GPXTrackSegment())
        gpx.tracks[0].segments[0].extensions.append(root)


        print("Inserting Track Point Extension")
        gpx.tracks[0].segments[0].points.append(mod_gpx.GPXTrackPoint(latitude=12, longitude=13))
        gpx.tracks[0].segments[0].points[0].extensions.append(root)

        xml = gpx.to_xml('1.0')
        self.assertFalse('extension' in xml)

<<<<<<< HEAD

class LxmlTest(mod_unittest.TestCase):
    @mod_unittest.skipIf(mod_os.environ.get('XMLPARSER')!="LXML", "LXML not installed")
    def test_checklxml(self):
        self.assertEqual('LXML', mod_parser.GPXParser._GPXParser__library())


class MiscTests(mod_unittest.TestCase):
=======
>>>>>>> 70240761
    def test_join_gpx_xml_files(self):
        import gpxpy.gpxxml

        files = [
                'test_files/cerknicko-jezero.gpx',
                'test_files/first_and_last_elevation.gpx',
                'test_files/korita-zbevnica.gpx',
                'test_files/Mojstrovka.gpx',
        ]

        rtes = 0
        wpts = 0
        trcks = 0
        points = 0

        xmls = []
        for file_name in files:
            with open(file_name) as f:
                contents = f.read()
            gpx = mod_gpxpy.parse(contents)
            wpts += len(gpx.waypoints)
            rtes += len(gpx.routes)
            trcks += len(gpx.tracks)
            points += gpx.get_points_no()
            xmls.append(contents)

        result_xml = gpxpy.gpxxml.join_gpxs(xmls)
        result_gpx = mod_gpxpy.parse(result_xml)

        self.assertEqual(rtes, len(result_gpx.routes))
        self.assertEqual(wpts, len(result_gpx.waypoints))
        self.assertEqual(trcks, len(result_gpx.tracks))
        self.assertEqual(points, result_gpx.get_points_no())

    def test_small_floats(self):
        """GPX 1/1 does not allow scientific notation but that is what gpxpy writes right now."""
        f = open('test_files/track-with-small-floats.gpx', 'r')

        gpx = mod_gpxpy.parse(f)

        xml = gpx.to_xml()
        self.assertNotIn('e-', xml)

class LxmlTest(mod_unittest.TestCase):
    @mod_unittest.skipIf(mod_os.environ.get('XMLPARSER')!="LXML", "LXML not installed")
    def test_checklxml(self):
        self.assertIn('lxml.etree._Element', str(mod_parser.XMLParser('<_/>').dom.__class__))

if __name__ == '__main__':
    mod_unittest.main()<|MERGE_RESOLUTION|>--- conflicted
+++ resolved
@@ -2958,17 +2958,6 @@
         xml = gpx.to_xml('1.0')
         self.assertFalse('extension' in xml)
 
-<<<<<<< HEAD
-
-class LxmlTest(mod_unittest.TestCase):
-    @mod_unittest.skipIf(mod_os.environ.get('XMLPARSER')!="LXML", "LXML not installed")
-    def test_checklxml(self):
-        self.assertEqual('LXML', mod_parser.GPXParser._GPXParser__library())
-
-
-class MiscTests(mod_unittest.TestCase):
-=======
->>>>>>> 70240761
     def test_join_gpx_xml_files(self):
         import gpxpy.gpxxml
 
@@ -3016,6 +3005,7 @@
     @mod_unittest.skipIf(mod_os.environ.get('XMLPARSER')!="LXML", "LXML not installed")
     def test_checklxml(self):
         self.assertIn('lxml.etree._Element', str(mod_parser.XMLParser('<_/>').dom.__class__))
+        self.assertEqual('LXML', mod_parser.GPXParser._GPXParser__library())
 
 if __name__ == '__main__':
     mod_unittest.main()