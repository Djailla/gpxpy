--- conflicted
+++ resolved
@@ -1445,41 +1445,40 @@
         xml = '<?xml version="1.0" encoding="UTF-8"?><gpx> <wpt lat="12" lon="13"> <ele>nan</ele></wpt> <rte> <rtept lat="12" lon="13"> <ele>nan</ele></rtept></rte> <trk> <name/> <desc/> <trkseg> <trkpt lat="12" lon="13"> <ele>nan</ele></trkpt></trkseg></trk></gpx>'
         gpx = mod_gpxpy.parse(xml)
 
-        self.assertTrue(gpx.tracks[0].segments[0].points[0].elevation == None)
-        self.assertTrue(gpx.routes[0].points[0].elevation == None)
-        self.assertTrue(gpx.waypoints[0].elevation == None)
-
-<<<<<<< HEAD
+        self.assertTrue(gpx.tracks[0].segments[0].points[0].elevation is None)
+        self.assertTrue(gpx.routes[0].points[0].elevation is None)
+        self.assertTrue(gpx.waypoints[0].elevation is None)
+
     def test_time_difference(self):
         point_1 = mod_gpx.GPXTrackPoint(latitude=13, longitude=12,
-                    time=mod_datetime.datetime(2013, 1, 2, 12, 31))
+                                        time=mod_datetime.datetime(2013, 1, 2, 12, 31))
         point_2 = mod_gpx.GPXTrackPoint(latitude=13, longitude=12,
-                    time=mod_datetime.datetime(2013, 1, 3, 12, 32))
+                                        time=mod_datetime.datetime(2013, 1, 3, 12, 32))
 
         seconds = point_1.time_difference(point_2)
         self.assertEquals(seconds, 60 * 60 * 24 + 60)
 
     def test_parse_time(self):
         timestamps = [
-                '2001-10-26T21:32:52',
-                #'2001-10-26T21:32:52+0200',
-                '2001-10-26T19:32:52Z',
-                #'2001-10-26T19:32:52+00:00',
-                #'-2001-10-26T21:32:52',
-                '2001-10-26T21:32:52.12679',
-                '2001-10-26T21:32:52',
-                #'2001-10-26T21:32:52+02:00',
-                '2001-10-26T19:32:52Z',
-                #'2001-10-26T19:32:52+00:00',
-                #'-2001-10-26T21:32:52',
-                '2001-10-26T21:32:52.12679',
+            '2001-10-26T21:32:52',
+            #'2001-10-26T21:32:52+0200',
+            '2001-10-26T19:32:52Z',
+            #'2001-10-26T19:32:52+00:00',
+            #'-2001-10-26T21:32:52',
+            '2001-10-26T21:32:52.12679',
+            '2001-10-26T21:32:52',
+            #'2001-10-26T21:32:52+02:00',
+            '2001-10-26T19:32:52Z',
+            #'2001-10-26T19:32:52+00:00',
+            #'-2001-10-26T21:32:52',
+            '2001-10-26T21:32:52.12679',
         ]
-        timestamps_without_tz = list(map(lambda x : x.replace('T', ' ').replace('Z', ''), timestamps))
+        timestamps_without_tz = list(map(lambda x: x.replace('T', ' ').replace('Z', ''), timestamps))
         for t in timestamps_without_tz:
             timestamps.append(t)
         for timestamp in timestamps:
             print('Parsing: %s' % timestamp)
-            self.assertTrue(mod_parser.parse_time(timestamp) != None)
+            self.assertTrue(mod_parser.parse_time(timestamp) is not None)
 
     def test_get_location_at(self):
         gpx = mod_gpx.GPX()
@@ -1521,8 +1520,7 @@
         self.assertEquals(gpx.tracks[0].segments[0].points[1].time, None)
         self.assertEquals(gpx.tracks[0].segments[1].points[0].time, mod_datetime.datetime(2013, 1, 2, 12, 30, 1))
         self.assertEquals(gpx.tracks[0].segments[1].points[1].time, mod_datetime.datetime(2013, 1, 2, 12, 31, 1))
-=======
->>>>>>> 9d801a80
+
 
 class LxmlTests(mod_unittest.TestCase, AbstractTests):
     def get_parser_type(self):
