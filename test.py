# -*- coding: utf-8 -*-

# Copyright 2011 Tomo Krajina
#
# Licensed under the Apache License, Version 2.0 (the "License");
# you may not use this file except in compliance with the License.
# You may obtain a copy of the License at
#
# http://www.apache.org/licenses/LICENSE-2.0
#
# Unless required by applicable law or agreed to in writing, software
# distributed under the License is distributed on an "AS IS" BASIS,
# WITHOUT WARRANTIES OR CONDITIONS OF ANY KIND, either express or implied.
# See the License for the specific language governing permissions and
# limitations under the License.

<<<<<<< HEAD
from __future__ import print_function
=======
"""
Run all tests with:
    $ python -m unittest test

Run minidom parser tests with:
    $ python -m unittest test.MinidomTests

Run lxml parser tests with:
    $ python -m unittest test.LxmlTests

Run single test with:
    $ python -m unittest test.LxmlTests.test_method
"""
>>>>>>> 6066c580

import pdb

import unittest as mod_unittest
import time as mod_time
import copy as mod_copy
import datetime as mod_datetime
import random as mod_random
import math as mod_math
import io as mod_io
import sys as mod_sys

import gpxpy as mod_gpxpy
import gpxpy.gpx as mod_gpx
import gpxpy.parser as mod_parser
import gpxpy.geo as mod_geo

from gpxpy.portability import is_callable
from gpxpy.utils import make_str

def equals(object1, object2, ignore=None):
    """ Testing purposes only """

    if not object1 and not object2:
        return True

    if not object1 or not object2:
        print('Not obj2')
        return False

    if not object1.__class__ == object2.__class__:
        print('Not obj1')
        return False

    attributes = []
    for attr in dir(object1):
        if not ignore or not attr in ignore:
            if not is_callable(getattr(object1, attr)) and not attr.startswith('_'):
                if not attr in attributes:
                    attributes.append(attr)

    for attr in attributes:
        attr1 = getattr(object1, attr)
        attr2 = getattr(object2, attr)

        if attr1 == attr2:
            return True

        if not attr1 and not attr2:
            return True
        if not attr1 or not attr2:
            print('Object differs in attribute %s (%s - %s)' % (attr, attr1, attr2))
            return False

        if not equals(attr1, attr2):
            print('Object differs in attribute %s (%s - %s)' % (attr, attr1, attr2))
            return None

    return True

# TODO: Track segment speed in point test

class LxmlTests(mod_unittest.TestCase):

    def get_parser_type(self):
        return 'lxml'

<<<<<<< HEAD
    def __parse(self, file, encoding=None):
        if encoding is None:
            encoding = mod_sys.getdefaultencoding()

        f = mod_io.open('test_files/%s' % file, 'r', encoding=encoding)
        parser = mod_parser.GPXParser(f)
=======
    def __parse(self, file):
        f = open('test_files/%s' % file)
        parser = mod_parser.GPXParser(f, parser=self.get_parser_type())
>>>>>>> 6066c580
        gpx = parser.parse()
        f.close()

        if not gpx:
            print('Parser error: %s' % parser.get_error())

        return gpx
		
    def __reparse(self, gpx):
        xml = gpx.to_xml()

        parser = mod_parser.GPXParser(xml, parser=self.get_parser_type())
        gpx = parser.parse()

        if not gpx:
            print('Parser error while reparsing: %s' % parser.get_error())

        return gpx

    def test_simple_parse_function(self):
        # Must not throw any exception:
        mod_gpxpy.parse(open('test_files/korita-zbevnica.gpx'))

    def test_simple_parse_function_invalid_xml(self):
        try:
            mod_gpxpy.parse('<gpx></gpx')
            self.fail()
<<<<<<< HEAD
        except mod_gpx.GPXException as e:
            self.assertTrue('unclosed token: line 1, column 5' in str(e))
=======
        except mod_gpx.GPXException, e:
            self.assertTrue(('unclosed token: line 1, column 5' in e.message) or ('expected \'>\'' in e.message))
>>>>>>> 6066c580

    def test_waypoints_equality_after_reparse(self):
        gpx = self.__parse('cerknicko-jezero.gpx')
        gpx2 = self.__reparse(gpx)

        self.assertTrue(equals(gpx.waypoints, gpx2.waypoints))
        self.assertTrue(equals(gpx.routes, gpx2.routes))
        self.assertTrue(equals(gpx.tracks, gpx2.tracks))
        self.assertTrue(equals(gpx, gpx2))

    def test_remove_elevation(self):
        gpx = self.__parse('cerknicko-jezero.gpx')

        for point, track_no, segment_no, point_no in gpx.walk():
            self.assertTrue(point.elevation != None)

        gpx.remove_elevation(tracks=True, waypoints=True, routes=True)

        for point, track_no, segment_no, point_no in gpx.walk():
            self.assertTrue(point.elevation == None)

        xml = gpx.to_xml()

        self.assertFalse('<ele>' in xml)

    def test_remove_time(self):
        gpx = self.__parse('cerknicko-jezero.gpx')

        for point, track_no, segment_no, point_no in gpx.walk():
            self.assertTrue(point.time != None)

        gpx.remove_time()

        for point, track_no, segment_no, point_no in gpx.walk():
            self.assertTrue(point.time == None)

    def test_has_times_false(self):
        gpx = self.__parse('cerknicko-without-times.gpx')
        self.assertFalse(gpx.has_times())

    def test_has_times(self):
        gpx = self.__parse('korita-zbevnica.gpx')
        self.assertTrue(len(gpx.tracks) == 4)
        # Empty -- True
        self.assertTrue(gpx.tracks[0].has_times())
        # Not times ...
        self.assertTrue(not gpx.tracks[1].has_times())

        # Times OK
        self.assertTrue(gpx.tracks[2].has_times())
        self.assertTrue(gpx.tracks[3].has_times())

    def test_unicode(self):
        gpx = self.__parse('unicode.gpx', encoding='utf8')

        name = gpx.waypoints[0].name

        self.assertTrue(make_str(name) == 'šđčćž')

    def test_nearest_location_1(self):
        gpx = self.__parse('korita-zbevnica.gpx')

        location = mod_geo.Location(45.451058791, 14.027903696)
        nearest_location, track_no, track_segment_no, track_point_no = gpx.get_nearest_location(location)
        point = gpx.tracks[track_no].segments[track_segment_no].points[track_point_no]
        self.assertTrue(point.distance_2d(location) < 0.001)
        self.assertTrue(point.distance_2d(nearest_location) < 0.001)

        location = mod_geo.Location(1, 1)
        nearest_location, track_no, track_segment_no, track_point_no = gpx.get_nearest_location(location)
        point = gpx.tracks[track_no].segments[track_segment_no].points[track_point_no]
        self.assertTrue(point.distance_2d(nearest_location) < 0.001)

        location = mod_geo.Location(50, 50)
        nearest_location, track_no, track_segment_no, track_point_no = gpx.get_nearest_location(location)
        point = gpx.tracks[track_no].segments[track_segment_no].points[track_point_no]
        self.assertTrue(point.distance_2d(nearest_location) < 0.001)

    def test_long_timestamps(self):
        # Check if timestamps in format: 1901-12-13T20:45:52.2073437Z work
        gpx = self.__parse('Mojstrovka.gpx')

        # %Y-%m-%dT%H:%M:%SZ'

    def test_reduce_gpx_file(self):
        f = open('test_files/Mojstrovka.gpx')
        parser = mod_parser.GPXParser(f, parser=self.get_parser_type())
        gpx = parser.parse()
        f.close()

        max_reduced_points_no = 200

        started = mod_time.time()
        gpx = parser.parse()
        points_original = gpx.get_track_points_no()
        time_original = mod_time.time() - started

        gpx.reduce_points(max_reduced_points_no)

        points_reduced = gpx.get_track_points_no()

        result = gpx.to_xml()
        result = result.encode('utf-8')

        started = mod_time.time()
        parser = mod_parser.GPXParser(result, parser=self.get_parser_type())
        parser.parse()
        time_reduced = mod_time.time() - started

        print(time_original)
        print(points_original)

        print(time_reduced)
        print(points_reduced)

        self.assertTrue(time_reduced < time_original)
        self.assertTrue(points_reduced < points_original)
        self.assertTrue(points_reduced < max_reduced_points_no)

    def test_clone_and_smooth(self):
        f = open('test_files/cerknicko-jezero.gpx')
        parser = mod_parser.GPXParser(f, parser=self.get_parser_type())
        gpx = parser.parse()
        f.close()

        original_2d = gpx.length_2d()
        original_3d = gpx.length_3d()

        cloned_gpx = gpx.clone()

        self.assertTrue(hash(gpx) == hash(cloned_gpx))

        cloned_gpx.reduce_points(2000, min_distance=10)
        cloned_gpx.smooth(vertical=True, horizontal=True)
        cloned_gpx.smooth(vertical=True, horizontal=False)

        print('2d:', gpx.length_2d())
        print('2d cloned and smoothed:', cloned_gpx.length_2d())

        print('3d:', gpx.length_3d())
        print('3d cloned and smoothed:', cloned_gpx.length_3d())

        self.assertTrue(gpx.length_3d() == original_3d)
        self.assertTrue(gpx.length_2d() == original_2d)

        self.assertTrue(gpx.length_3d() > cloned_gpx.length_3d())
        self.assertTrue(gpx.length_2d() > cloned_gpx.length_2d())
		
    def test_reduce_by_min_distance(self):
        gpx = mod_gpxpy.parse(open('test_files/cerknicko-jezero.gpx'))

        min_distance_before_reduce = 1000000
        for point, track_no, segment_no, point_no in gpx.walk():
            if point_no > 0:
                previous_point = gpx.tracks[track_no].segments[segment_no].points[point_no - 1]
                print(point.distance_3d(previous_point))
                if point.distance_3d(previous_point) < min_distance_before_reduce:
                    min_distance_before_reduce = point.distance_3d(previous_point)

        gpx.reduce_points(min_distance=10)

        min_distance_after_reduce = 1000000
        for point, track_no, segment_no, point_no in gpx.walk():
            if point_no > 0:
                previous_point = gpx.tracks[track_no].segments[segment_no].points[point_no - 1]
                d = point.distance_3d(previous_point)
                if point.distance_3d(previous_point) < min_distance_after_reduce:
                    min_distance_after_reduce = point.distance_3d(previous_point)

        self.assertTrue(min_distance_before_reduce < min_distance_after_reduce)
        self.assertTrue(min_distance_before_reduce < 10)
        self.assertTrue(10 < min_distance_after_reduce)

    def test_moving_stopped_times(self):
        f = open('test_files/cerknicko-jezero.gpx')
        parser = mod_parser.GPXParser(f, parser=self.get_parser_type())
        gpx = parser.parse()
        f.close()

        print(gpx.get_track_points_no())

        #gpx.reduce_points(1000, min_distance=5)

        print(gpx.get_track_points_no())

        length = gpx.length_3d()
        print('Distance: %s' % length)

        gpx.reduce_points(2000, min_distance=10)

        gpx.smooth(vertical=True, horizontal=True)
        gpx.smooth(vertical=True, horizontal=False)

        moving_time, stopped_time, moving_distance, stopped_distance, max_speed = gpx.get_moving_data(stopped_speed_treshold=0.1)
        print('-----')
        print('Length: %s' % length)
        print('Moving time: %s (%smin)' % (moving_time, moving_time / 60.))
        print('Stopped time: %s (%smin)' % (stopped_time, stopped_time / 60.))
        print('Moving distance: %s' % moving_distance)
        print('Stopped distance: %s' % stopped_distance)
        print('Max speed: %sm/s' % max_speed)
        print('-----')

        # TODO: More tests and checks
        self.assertTrue(moving_distance < length)
        print('Dakle:', moving_distance, length)
        self.assertTrue(moving_distance > 0.75 * length)
        self.assertTrue(stopped_distance < 0.1 * length)

    def test_split_on_impossible_index(self):
        f = open('test_files/cerknicko-jezero.gpx')
        parser = mod_parser.GPXParser(f, parser=self.get_parser_type())
        gpx = parser.parse()
        f.close()

        track = gpx.tracks[0]

        before = len(track.segments)
        track.split(1000, 10)
        after = len(track.segments)

        self.assertTrue(before == after)

    def test_split(self):
        f = open('test_files/cerknicko-jezero.gpx')
        parser = mod_parser.GPXParser(f, parser=self.get_parser_type())
        gpx = parser.parse()
        f.close()

        track = gpx.tracks[1]

        track_points_no = track.get_points_no()

        before = len(track.segments)
        track.split(0, 10)
        after = len(track.segments)

        self.assertTrue(before + 1 == after)
        print('Points in first (splitted) part:', len(track.segments[0].points))

        # From 0 to 10th point == 11 points:
        self.assertTrue(len(track.segments[0].points) == 11)
        self.assertTrue(len(track.segments[0].points) + len(track.segments[1].points) == track_points_no)

        # Now split the second track
        track.split(1, 20)
        self.assertTrue(len(track.segments[1].points) == 21)
        self.assertTrue(len(track.segments[0].points) + len(track.segments[1].points) + len(track.segments[2].points) == track_points_no)

    def test_split_and_join(self):
        f = open('test_files/cerknicko-jezero.gpx')
        parser = mod_parser.GPXParser(f, parser=self.get_parser_type())
        gpx = parser.parse()
        f.close()

        track = gpx.tracks[1]

        original_track = track.clone()

        track.split(0, 10)
        track.split(1, 20)

        self.assertTrue(len(track.segments) == 3)
        track.join(1)
        self.assertTrue(len(track.segments) == 2)
        track.join(0)
        self.assertTrue(len(track.segments) == 1)

        # Check that this splitted and joined track is the same as the original one:
        self.assertTrue(equals(track, original_track))

    def test_remove_point_from_segment(self):
        f = open('test_files/cerknicko-jezero.gpx')
        parser = mod_parser.GPXParser(f, parser=self.get_parser_type())
        gpx = parser.parse()
        f.close()

        track = gpx.tracks[1]
        segment = track.segments[0]
        original_segment = segment.clone()

        segment.remove_point(3)
        print(segment.points[0])
        print(original_segment.points[0])
        self.assertTrue(equals(segment.points[0], original_segment.points[0]))
        self.assertTrue(equals(segment.points[1], original_segment.points[1]))
        self.assertTrue(equals(segment.points[2], original_segment.points[2]))
        # ...but:
        self.assertTrue(equals(segment.points[3], original_segment.points[4]))

        self.assertTrue(len(segment.points) + 1 == len(original_segment.points))

    def test_distance(self):
        distance = mod_geo.distance(48.56806,21.43467, None, 48.599214,21.430878, None)
        print(distance)
        self.assertTrue(distance > 3450 and distance < 3500)

    def test_horizontal_smooth_remove_extreemes(self):
        f = open('test_files/track-with-extreemes.gpx', 'r')

        parser = mod_parser.GPXParser(f, parser=self.get_parser_type())

        gpx = parser.parse()

        points_before = gpx.get_track_points_no()
        gpx.smooth(vertical=False, horizontal=True, remove_extreemes=True)
        points_after = gpx.get_track_points_no()

        print(points_before)
        print(points_after)

        self.assertTrue(points_before - 2 == points_after)

    def test_vertical_smooth_remove_extreemes(self):
        f = open('test_files/track-with-extreemes.gpx', 'r')

        parser = mod_parser.GPXParser(f, parser=self.get_parser_type())

        gpx = parser.parse()

        points_before = gpx.get_track_points_no()
        gpx.smooth(vertical=True, horizontal=False, remove_extreemes=True)
        points_after = gpx.get_track_points_no()

        print(points_before)
        print(points_after)


        self.assertTrue(points_before - 1 == points_after)

    def test_horizontal_and_vertical_smooth_remove_extreemes(self):
        f = open('test_files/track-with-extreemes.gpx', 'r')

        parser = mod_parser.GPXParser(f, parser=self.get_parser_type())

        gpx = parser.parse()

        points_before = gpx.get_track_points_no()
        gpx.smooth(vertical=True, horizontal=True, remove_extreemes=True)
        points_after = gpx.get_track_points_no()

        print(points_before)
        print(points_after)

        self.assertTrue(points_before - 3 == points_after)

    def test_positions_on_track(self):
        gpx = mod_gpx.GPX()
        track = mod_gpx.GPXTrack()
        gpx.tracks.append(track)
        segment = mod_gpx.GPXTrackSegment()
        track.segments.append(segment)

        location_to_find_on_track = None

        for i in range(1000):
            latitude = 45 + i * 0.001
            longitude = 45 + i * 0.001
            elevation = 100 + i * 2
            point = mod_gpx.GPXTrackPoint(latitude=latitude, longitude=longitude, elevation=elevation)
            segment.points.append(point)

            if i == 500:
                location_to_find_on_track = mod_gpx.GPXWaypoint(latitude=latitude, longitude=longitude)

        result = gpx.get_nearest_locations(location_to_find_on_track)

        self.assertTrue(len(result) == 1)

    def test_positions_on_track_2(self):
        gpx = mod_gpx.GPX()
        track = mod_gpx.GPXTrack()
        gpx.tracks.append(track)

        location_to_find_on_track = None

        # first segment:
        segment = mod_gpx.GPXTrackSegment()
        track.segments.append(segment)
        for i in range(1000):
            latitude = 45 + i * 0.001
            longitude = 45 + i * 0.001
            elevation = 100 + i * 2
            point = mod_gpx.GPXTrackPoint(latitude=latitude, longitude=longitude, elevation=elevation)
            segment.points.append(point)

            if i == 500:
                location_to_find_on_track = mod_gpx.GPXWaypoint(latitude=latitude, longitude=longitude)

        # second segment
        segment = mod_gpx.GPXTrackSegment()
        track.segments.append(segment)
        for i in range(1000):
            latitude = 45.0000001 + i * 0.001
            longitude = 45.0000001 + i * 0.001
            elevation = 100 + i * 2
            point = mod_gpx.GPXTrackPoint(latitude=latitude, longitude=longitude, elevation=elevation)
            segment.points.append(point)

        result = gpx.get_nearest_locations(location_to_find_on_track)

        print('Found', result)

        self.assertTrue(len(result) == 2)

    def test_hash_location(self):
        location_1 = mod_geo.Location(latitude=12, longitude=13, elevation=19)
        location_2 = mod_geo.Location(latitude=12, longitude=13, elevation=19)

        self.assertTrue(hash(location_1) == hash(location_2))

        location_2.elevation *= 2.0
        location_2.latitude *= 2.0
        location_2.longitude *= 2.0

        self.assertTrue(hash(location_1) != hash(location_2))

        location_2.elevation /= 2.0
        location_2.latitude /= 2.0
        location_2.longitude /= 2.0

        self.assertTrue(hash(location_1) == hash(location_2))

    def test_hash_gpx_track_point(self):
        point_1 = mod_gpx.GPXTrackPoint(latitude=12, longitude=13, elevation=19)
        point_2 = mod_gpx.GPXTrackPoint(latitude=12, longitude=13, elevation=19)

        self.assertTrue(hash(point_1) == hash(point_2))

        point_2.elevation *= 2.0
        point_2.latitude *= 2.0
        point_2.longitude *= 2.0

        self.assertTrue(hash(point_1) != hash(point_2))

        point_2.elevation /= 2.0
        point_2.latitude /= 2.0
        point_2.longitude /= 2.0

        self.assertTrue(hash(point_1) == hash(point_2))

    def test_hash_track(self):
        gpx = mod_gpx.GPX()
        track = mod_gpx.GPXTrack()
        gpx.tracks.append(track)

        segment = mod_gpx.GPXTrackSegment()
        track.segments.append(segment)
        for i in range(1000):
            latitude = 45 + i * 0.001
            longitude = 45 + i * 0.001
            elevation = 100 + i * 2.
            point = mod_gpx.GPXTrackPoint(latitude=latitude, longitude=longitude, elevation=elevation)
            segment.points.append(point)

        self.assertTrue(hash(gpx))
        self.assertTrue(len(gpx.tracks) == 1)
        self.assertTrue(len(gpx.tracks[0].segments) == 1)
        self.assertTrue(len(gpx.tracks[0].segments[0].points) == 1000)

        cloned_gpx = mod_copy.deepcopy(gpx)

        self.assertTrue(hash(gpx) == hash(cloned_gpx))

        gpx.tracks[0].segments[0].points[17].elevation *= 2.
        self.assertTrue(hash(gpx) != hash(cloned_gpx))

        gpx.tracks[0].segments[0].points[17].elevation /= 2.
        self.assertTrue(hash(gpx) == hash(cloned_gpx))

        gpx.tracks[0].segments[0].points[17].latitude /= 2.
        self.assertTrue(hash(gpx) != hash(cloned_gpx))

        gpx.tracks[0].segments[0].points[17].latitude *= 2.
        self.assertTrue(hash(gpx) == hash(cloned_gpx))

        del gpx.tracks[0].segments[0].points[17]
        self.assertTrue(hash(gpx) != hash(cloned_gpx))

    def test_bounds(self):
        gpx = mod_gpx.GPX()

        track = mod_gpx.GPXTrack()

        segment_1 = mod_gpx.GPXTrackSegment()
        segment_1.points.append(mod_gpx.GPXTrackPoint(latitude=-12, longitude=13))
        segment_1.points.append(mod_gpx.GPXTrackPoint(latitude=-100, longitude=-5))
        segment_1.points.append(mod_gpx.GPXTrackPoint(latitude=100, longitude=-13))
        track.segments.append(segment_1)

        segment_2 = mod_gpx.GPXTrackSegment()
        segment_2.points.append(mod_gpx.GPXTrackPoint(latitude=-12, longitude=100))
        segment_2.points.append(mod_gpx.GPXTrackPoint(latitude=-10, longitude=-5))
        segment_2.points.append(mod_gpx.GPXTrackPoint(latitude=10, longitude=-100))
        track.segments.append(segment_2)

        gpx.tracks.append(track)

        bounds = gpx.get_bounds()

        self.assertEquals(bounds.min_latitude, -100)
        self.assertEquals(bounds.max_latitude, 100)
        self.assertEquals(bounds.min_longitude, -100)
        self.assertEquals(bounds.max_longitude, 100)

        # Test refresh bounds:

        gpx.refresh_bounds()
        self.assertEquals(gpx.min_latitude, -100)
        self.assertEquals(gpx.max_latitude, 100)
        self.assertEquals(gpx.min_longitude, -100)
        self.assertEquals(gpx.max_longitude, 100)

    def test_time_bounds(self):
        gpx = mod_gpx.GPX()

        track = mod_gpx.GPXTrack()

        segment_1 = mod_gpx.GPXTrackSegment()
        segment_1.points.append(mod_gpx.GPXTrackPoint(latitude=-12, longitude=13))
        segment_1.points.append(mod_gpx.GPXTrackPoint(latitude=-100, longitude=-5, time=mod_datetime.datetime(2001, 1, 12) ))
        segment_1.points.append(mod_gpx.GPXTrackPoint(latitude=100, longitude=-13 , time=mod_datetime.datetime(2003, 1, 12)))
        track.segments.append(segment_1)

        segment_2 = mod_gpx.GPXTrackSegment()
        segment_2.points.append(mod_gpx.GPXTrackPoint(latitude=-12, longitude=100, time=mod_datetime.datetime(2010, 1, 12)))
        segment_2.points.append(mod_gpx.GPXTrackPoint(latitude=-10, longitude=-5, time=mod_datetime.datetime(2011, 1, 12)))
        segment_2.points.append(mod_gpx.GPXTrackPoint(latitude=10, longitude=-100))
        track.segments.append(segment_2)

        gpx.tracks.append(track)

        bounds = gpx.get_time_bounds()

        self.assertEquals(bounds.start_time, mod_datetime.datetime(2001, 1, 12))
        self.assertEquals(bounds.end_time, mod_datetime.datetime(2011, 1, 12))

    def test_speed(self):
        gpx = self.__parse('track_with_speed.gpx')
        gpx2 = self.__reparse(gpx)

        self.assertTrue(equals(gpx.waypoints, gpx2.waypoints))
        self.assertTrue(equals(gpx.routes, gpx2.routes))
        self.assertTrue(equals(gpx.tracks, gpx2.tracks))
        self.assertTrue(equals(gpx, gpx2))

        self.assertEquals(gpx.tracks[0].segments[0].points[0].speed, 1.2)
        self.assertEquals(gpx.tracks[0].segments[0].points[1].speed, 2.2)
        self.assertEquals(gpx.tracks[0].segments[0].points[2].speed, 3.2)

    def test_dilutions(self):
        gpx = self.__parse('track_with_dilution_errors.gpx')
        gpx2 = self.__reparse(gpx)

        self.assertTrue(equals(gpx.waypoints, gpx2.waypoints))
        self.assertTrue(equals(gpx.routes, gpx2.routes))
        self.assertTrue(equals(gpx.tracks, gpx2.tracks))
        self.assertTrue(equals(gpx, gpx2))

        self.assertTrue(hash(gpx) == hash(gpx2))

        for test_gpx in (gpx, gpx2):
            self.assertTrue(test_gpx.waypoints[0].horizontal_dilution == 100.1)
            self.assertTrue(test_gpx.waypoints[0].vertical_dilution == 101.1)
            self.assertTrue(test_gpx.waypoints[0].position_dilution == 102.1)

            self.assertTrue(test_gpx.routes[0].points[0].horizontal_dilution == 200.1)
            self.assertTrue(test_gpx.routes[0].points[0].vertical_dilution == 201.1)
            self.assertTrue(test_gpx.routes[0].points[0].position_dilution == 202.1)

            self.assertTrue(test_gpx.tracks[0].segments[0].points[0].horizontal_dilution == 300.1)
            self.assertTrue(test_gpx.tracks[0].segments[0].points[0].vertical_dilution == 301.1)
            self.assertTrue(test_gpx.tracks[0].segments[0].points[0].position_dilution == 302.1)

    def test_get_bounds_and_refresh_bounds(self):
        gpx = mod_gpx.GPX()

        latitudes = []
        longitudes = []

        for i in range(2):
            track = mod_gpx.GPXTrack()
            for i in range(2):
                segment = mod_gpx.GPXTrackSegment()
                for i in range(10):
                    latitude = 50. * (mod_random.random() - 0.5)
                    longitude = 50. * (mod_random.random() - 0.5)
                    point = mod_gpx.GPXTrackPoint(latitude=latitude, longitude=longitude)
                    segment.points.append(point)
                    latitudes.append(latitude)
                    longitudes.append(longitude)
                track.segments.append(segment)
            gpx.tracks.append(track)

        bounds = gpx.get_bounds()

        print(latitudes)
        print(longitudes)

        self.assertEquals(bounds.min_latitude, min(latitudes))
        self.assertEquals(bounds.max_latitude, max(latitudes))
        self.assertEquals(bounds.min_longitude, min(longitudes))
        self.assertEquals(bounds.max_longitude, max(longitudes))

        gpx.refresh_bounds()

        self.assertEquals(gpx.min_latitude, min(latitudes))
        self.assertEquals(gpx.max_latitude, max(latitudes))
        self.assertEquals(gpx.min_longitude, min(longitudes))
        self.assertEquals(gpx.max_longitude, max(longitudes))

    def test_named_tuples_values_bounds(self):
        gpx = self.__parse('korita-zbevnica.gpx')

        bounds = gpx.get_bounds()
        min_lat, max_lat, min_lon, max_lon=gpx.get_bounds()

        self.assertEquals(min_lat, bounds.min_latitude)
        self.assertEquals(min_lon, bounds.min_longitude)
        self.assertEquals(max_lat, bounds.max_latitude)
        self.assertEquals(max_lon, bounds.max_longitude)

    def test_named_tuples_values_time_bounds(self):
        gpx = self.__parse('korita-zbevnica.gpx')

        time_bounds = gpx.get_time_bounds()
        start_time, end_time = gpx.get_time_bounds()

        self.assertEquals(start_time, time_bounds.start_time)
        self.assertEquals(end_time, time_bounds.end_time)

    def test_named_tuples_values_moving_data(self):
        gpx = self.__parse('korita-zbevnica.gpx')

        moving_data = gpx.get_moving_data()
        moving_time, stopped_time, moving_distance, stopped_distance, max_speed=gpx.get_moving_data()
        self.assertEquals(moving_time, moving_data.moving_time)
        self.assertEquals(stopped_time, moving_data.stopped_time)
        self.assertEquals(moving_distance, moving_data.moving_distance)
        self.assertEquals(stopped_distance, moving_data.stopped_distance)
        self.assertEquals(max_speed, moving_data.max_speed)

    def test_named_tuples_values_uphill_downhill(self):
        gpx = self.__parse('korita-zbevnica.gpx')

        uphill_downhill = gpx.get_uphill_downhill()
        uphill, downhill = gpx.get_uphill_downhill()
        self.assertEquals(uphill, uphill_downhill.uphill)
        self.assertEquals(downhill, uphill_downhill.downhill)

    def test_named_tuples_values_elevation_extreemes(self):
        gpx = self.__parse('korita-zbevnica.gpx')

        elevation_extreemes = gpx.get_elevation_extremes()
        minimum, maximum = gpx.get_elevation_extremes()
        self.assertEquals(minimum, elevation_extreemes.minimum)
        self.assertEquals(maximum, elevation_extreemes.maximum)

    def test_named_tuples_values_nearest_location_data(self):
        gpx = self.__parse('korita-zbevnica.gpx')

        location = gpx.tracks[1].segments[0].points[2]
        location.latitude *= 1.00001
        location.longitude *= 0.99999
        nearest_location_data = gpx.get_nearest_location(location)
        found_location, track_no, segment_no, point_no=gpx.get_nearest_location(location)
        self.assertEquals(found_location, nearest_location_data.location)
        self.assertEquals(track_no, nearest_location_data.track_no)
        self.assertEquals(segment_no, nearest_location_data.segment_no)
        self.assertEquals(point_no, nearest_location_data.point_no)

    def test_named_tuples_values_point_data(self):
        gpx = self.__parse('korita-zbevnica.gpx')

        points_datas = gpx.get_points_data()

        for point_data in points_datas:
            point, distance_from_start, track_no, segment_no, point_no=point_data
            self.assertEquals(point, point_data.point)
            self.assertEquals(distance_from_start, point_data.distance_from_start)
            self.assertEquals(track_no, point_data.track_no)
            self.assertEquals(segment_no, point_data.segment_no)
            self.assertEquals(point_no, point_data.point_no)

    def test_track_points_data(self):
        gpx = self.__parse('korita-zbevnica.gpx')

        points_data_2d = gpx.get_points_data(distance_2d=True)

        point, distance_from_start, track_no, segment_no, point_no=points_data_2d[-1]
        self.assertEquals(track_no, len(gpx.tracks) - 1)
        self.assertEquals(segment_no, len(gpx.tracks[-1].segments) - 1)
        self.assertEquals(point_no, len(gpx.tracks[-1].segments[-1].points) - 1)
        self.assertTrue(abs(distance_from_start - gpx.length_2d()) < 0.0001)

        points_data_3d = gpx.get_points_data(distance_2d=False)
        point, distance_from_start, track_no, segment_no, point_no=points_data_3d[-1]
        self.assertEquals(track_no, len(gpx.tracks) - 1)
        self.assertEquals(segment_no, len(gpx.tracks[-1].segments) - 1)
        self.assertEquals(point_no, len(gpx.tracks[-1].segments[-1].points) - 1)
        self.assertTrue(abs(distance_from_start - gpx.length_3d()) < 0.0001)

        self.assertTrue(gpx.length_2d() != gpx.length_3d())

    def test_walk_route_points(self):
        gpx = mod_gpxpy.parse(open('test_files/route.gpx'))

        for point in gpx.routes[0].walk(only_points=True):
            self.assertTrue(point)

        for point, point_no in gpx.routes[0].walk():
            self.assertTrue(point)

        self.assertEquals(point_no, len(gpx.routes[0].points) - 1)

    def test_walk_gpx_points(self):
        gpx = self.__parse('korita-zbevnica.gpx')

        for point in gpx.walk():
            self.assertTrue(point)

        for point, track_no, segment_no, point_no in gpx.walk():
            self.assertTrue(point)

        self.assertEquals(track_no, len(gpx.tracks) - 1)
        self.assertEquals(segment_no, len(gpx.tracks[-1].segments) - 1)
        self.assertEquals(point_no, len(gpx.tracks[-1].segments[-1].points) - 1)

    def test_walk_gpx_points(self):
        gpx = self.__parse('korita-zbevnica.gpx')
        track = gpx.tracks[1]

        for point in track.walk():
            self.assertTrue(point)

        for point, segment_no, point_no in track.walk():
            self.assertTrue(point)

        self.assertEquals(segment_no, len(track.segments) - 1)
        self.assertEquals(point_no, len(track.segments[-1].points) - 1)

    def test_walk_segment_points(self):
        gpx = self.__parse('korita-zbevnica.gpx')
        track = gpx.tracks[1]
        segment = track.segments[0]

        assert len(segment.points) > 0

        for point in segment.walk():
            self.assertTrue(point)

        """
        for point, segment_no, point_no in track.walk():
            self.assertTrue(point)

        self.assertEquals(segment_no, len(track.segments) - 1)
        self.assertEquals(point_no, len(track.segments[-1].points) - 1)
        """

    def test_angle_0(self):
        loc1 = mod_geo.Location(0, 0)
        loc2 = mod_geo.Location(0, 1)

        loc1.elevation = 100
        loc2.elevation = 100

        angle_radians = mod_geo.elevation_angle(loc1, loc2, radians=True)
        angle_degrees = mod_geo.elevation_angle(loc1, loc2, radians=False)

        self.assertEquals(angle_radians, 0)
        self.assertEquals(angle_degrees, 0)

    def test_angle(self):
        loc1 = mod_geo.Location(0, 0)
        loc2 = mod_geo.Location(0, 1)

        loc1.elevation = 100
        loc2.elevation = loc1.elevation + loc1.distance_2d(loc2)

        angle_radians = mod_geo.elevation_angle(loc1, loc2, radians=True)
        angle_degrees = mod_geo.elevation_angle(loc1, loc2, radians=False)

        self.assertEquals(angle_radians, mod_math.pi / 4)
        self.assertEquals(angle_degrees, 45)

    def test_angle_2(self):
        loc1 = mod_geo.Location(45, 45)
        loc2 = mod_geo.Location(46, 45)

        loc1.elevation = 100
        loc2.elevation = loc1.elevation + 0.5 * loc1.distance_2d(loc2)

        angle_radians = mod_geo.elevation_angle(loc1, loc2, radians=True)
        angle_degrees = mod_geo.elevation_angle(loc1, loc2, radians=False)

        self.assertTrue(angle_radians < mod_math.pi / 4)
        self.assertTrue(angle_degrees < 45)

    def test_angle_2(self):
        loc1 = mod_geo.Location(45, 45)
        loc2 = mod_geo.Location(46, 45)

        loc1.elevation = 100
        loc2.elevation = loc1.elevation + 1.5 * loc1.distance_2d(loc2)

        angle_radians = mod_geo.elevation_angle(loc1, loc2, radians=True)
        angle_degrees = mod_geo.elevation_angle(loc1, loc2, radians=False)

        self.assertTrue(angle_radians > mod_math.pi / 4)
        self.assertTrue(angle_degrees > 45)

    def test_angle_3(self):
        loc1 = mod_geo.Location(45, 45)
        loc2 = mod_geo.Location(46, 45)

        loc1.elevation = 100
        loc2.elevation = loc1.elevation - loc1.distance_2d(loc2)

        angle_radians = mod_geo.elevation_angle(loc1, loc2, radians=True)
        angle_degrees = mod_geo.elevation_angle(loc1, loc2, radians=False)

        self.assertEquals(angle_radians, - mod_math.pi / 4)
        self.assertEquals(angle_degrees, - 45)

    def test_angle_loc(self):
        loc1 = mod_geo.Location(45, 45)
        loc2 = mod_geo.Location(46, 45)

        self.assertEquals(loc1.elevation_angle(loc2), mod_geo.elevation_angle(loc1, loc2))
        self.assertEquals(loc1.elevation_angle(loc2, radians=True), mod_geo.elevation_angle(loc1, loc2, radians=True))
        self.assertEquals(loc1.elevation_angle(loc2, radians=False), mod_geo.elevation_angle(loc1, loc2, radians=False))

class MinidomTests(LxmlTests):

    def get_parser_type(self):
        return 'minidom'

if __name__ == '__main__':
    mod_unittest.main()<|MERGE_RESOLUTION|>--- conflicted
+++ resolved
@@ -14,9 +14,8 @@
 # See the License for the specific language governing permissions and
 # limitations under the License.
 
-<<<<<<< HEAD
 from __future__ import print_function
-=======
+
 """
 Run all tests with:
     $ python -m unittest test
@@ -30,7 +29,6 @@
 Run single test with:
     $ python -m unittest test.LxmlTests.test_method
 """
->>>>>>> 6066c580
 
 import pdb
 
@@ -98,18 +96,9 @@
     def get_parser_type(self):
         return 'lxml'
 
-<<<<<<< HEAD
-    def __parse(self, file, encoding=None):
-        if encoding is None:
-            encoding = mod_sys.getdefaultencoding()
-
-        f = mod_io.open('test_files/%s' % file, 'r', encoding=encoding)
-        parser = mod_parser.GPXParser(f)
-=======
     def __parse(self, file):
         f = open('test_files/%s' % file)
         parser = mod_parser.GPXParser(f, parser=self.get_parser_type())
->>>>>>> 6066c580
         gpx = parser.parse()
         f.close()
 
@@ -137,13 +126,8 @@
         try:
             mod_gpxpy.parse('<gpx></gpx')
             self.fail()
-<<<<<<< HEAD
         except mod_gpx.GPXException as e:
-            self.assertTrue('unclosed token: line 1, column 5' in str(e))
-=======
-        except mod_gpx.GPXException, e:
             self.assertTrue(('unclosed token: line 1, column 5' in e.message) or ('expected \'>\'' in e.message))
->>>>>>> 6066c580
 
     def test_waypoints_equality_after_reparse(self):
         gpx = self.__parse('cerknicko-jezero.gpx')
