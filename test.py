--- conflicted
+++ resolved
@@ -1680,13 +1680,8 @@
         original_dom = mod_minidom.parseString(xml)
         reparsed_dom = mod_minidom.parseString(reparsed_gpx.to_xml())
 
-<<<<<<< HEAD
         # Validated  with SAXParser in "make test"
         with open('test_files/validation_gpx10.gpx', 'w') as f:
-=======
-        # Validated with SAXParser in "make test"
-        with open('validation_gpx10.gpx', 'w') as f:
->>>>>>> 6a016f3c
             f.write(reparsed_gpx.to_xml())
 
         for gpx in (original_gpx, reparsed_gpx):
