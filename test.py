--- conflicted
+++ resolved
@@ -1626,7 +1626,6 @@
         for i in range(1, len(distances_between_points)):
             self.assertTrue(cca(distances_between_points[0], distances_between_points[i]))
 
-<<<<<<< HEAD
     def test_gpx_10_fields(self):
         """ Test (de) serialization all gpx1.0 fields """
 
@@ -2670,7 +2669,6 @@
             self.assertTrue(gpx.tracks[0].segments[0].points[0].dgps_id is not None)
             self.assertEquals(original_gpx.tracks[0].segments[0].points[0].dgps_id, gpx.tracks[0].segments[0].points[0].dgps_id)
 
-=======
     def test_min_max(self):
         gpx = mod_gpx.GPX()
         
@@ -2697,7 +2695,7 @@
         elevation_min, elevation_max = gpx.get_elevation_extremes()
         self.assertEquals(100, elevation_min)
         self.assertEquals(200, elevation_max)
->>>>>>> 4d3af17b
+
 
 class LxmlTests(mod_unittest.TestCase, AbstractTests):
     def get_parser_type(self):
