# -*- coding: utf-8 -*-

# Copyright 2011 Tomo Krajina
#
# Licensed under the Apache License, Version 2.0 (the "License");
# you may not use this file except in compliance with the License.
# You may obtain a copy of the License at
#
# http://www.apache.org/licenses/LICENSE-2.0
#
# Unless required by applicable law or agreed to in writing, software
# distributed under the License is distributed on an "AS IS" BASIS,
# WITHOUT WARRANTIES OR CONDITIONS OF ANY KIND, either express or implied.
# See the License for the specific language governing permissions and
# limitations under the License.

"""
Run all tests with:
    $ python -m unittest test

Run lxml parser test with:
    $ python -m unittest test.LxmlTest

Run single test with:
    $ python -m unittest test.GPXTests.test_method
"""

from __future__ import print_function

import logging as mod_logging
import os as mod_os
import time as mod_time
import codecs as mod_codecs
import copy as mod_copy
import datetime as mod_datetime
import random as mod_random
import math as mod_math
import sys as mod_sys
import xml.dom.minidom as mod_minidom

try:
    import unittest2 as mod_unittest
except ImportError:
    import unittest as mod_unittest

import gpxpy as mod_gpxpy
import gpxpy.gpx as mod_gpx
import gpxpy.gpxfield as mod_gpxfield
import gpxpy.parser as mod_parser
import gpxpy.geo as mod_geo

from gpxpy.utils import make_str

PYTHON_VERSION = mod_sys.version.split(' ')[0]

mod_logging.basicConfig(level=mod_logging.DEBUG,
                        format='%(asctime)s %(name)-12s %(levelname)-8s %(message)s')


def equals(object1, object2, ignore=None):
    """ Testing purposes only """

    if not object1 and not object2:
        return True

    if not object1 or not object2:
        print('Not obj2')
        return False

    if not object1.__class__ == object2.__class__:
        print('Not obj1')
        return False

    attributes = []
    for attr in dir(object1):
        if not ignore or not attr in ignore:
            if not hasattr(object1, '__call__') and not attr.startswith('_'):
                if not attr in attributes:
                    attributes.append(attr)

    for attr in attributes:
        attr1 = getattr(object1, attr)
        attr2 = getattr(object2, attr)

        if attr1 == attr2:
            return True

        if not attr1 and not attr2:
            return True
        if not attr1 or not attr2:
            print('Object differs in attribute %s (%s - %s)' % (attr, attr1, attr2))
            return False

        if not equals(attr1, attr2):
            print('Object differs in attribute %s (%s - %s)' % (attr, attr1, attr2))
            return None

    return True


def custom_open(filename, encoding=None):
    if PYTHON_VERSION[0] == '3':
        return open(filename, encoding=encoding)
    elif encoding == 'utf-8':
        mod_codecs.open(filename, encoding='utf-8')
    return open(filename)


def cca(number1, number2):
    return 1 - number1 / number2 < 0.999


def get_dom_node(dom, path):
    path_parts = path.split('/')
    result = dom
    for path_part in path_parts:
        if '[' in path_part:
            tag_name = path_part.split('[')[0]
            n = int(path_part.split('[')[1].replace(']', ''))
        else:
            tag_name = path_part
            n = 0

        candidates = []
        for child in result.childNodes:
            if child.nodeName == tag_name:
                candidates.append(child)

        try:
            result = candidates[n]
        except Exception:
            raise Exception('Can\'t fint %sth child of %s' % (n, path_part))

    return result


def pretty_print_xml(xml):
    dom = mod_minidom.parseString(xml)
    print(dom.toprettyxml())


class GPXTests(mod_unittest.TestCase):
    """
    Add tests here.
    """

    def parse(self, file, encoding=None, version = None):
        f = custom_open('test_files/%s' % file, encoding=encoding)

        parser = mod_parser.GPXParser(f)
        gpx = parser.parse(version)
        f.close()

        if not gpx:
            print('Parser error: %s' % parser.get_error())

        return gpx

    def reparse(self, gpx):
        xml = gpx.to_xml()

        parser = mod_parser.GPXParser(xml)
        gpx = parser.parse()

        if not gpx:
            print('Parser error while reparsing: %s' % parser.get_error())

        return gpx

    def test_simple_parse_function(self):
        # Must not throw any exception:
        mod_gpxpy.parse(custom_open('test_files/korita-zbevnica.gpx', encoding='utf-8'))

    def test_simple_parse_function_invalid_xml(self):
        try:
            mod_gpxpy.parse('<gpx></gpx')
            self.fail()
        except mod_gpx.GPXException as e:
            self.assertTrue(('unclosed token: line 1, column 5' in str(e)) or ('expected \'>\'' in str(e)))
            self.assertTrue(isinstance(e, mod_gpx.GPXXMLSyntaxException))
            self.assertTrue(e.__cause__)

            try:
                # more checks if lxml:
                import lxml.etree as mod_etree
                import xml.parsers.expat as mod_expat
                self.assertTrue(isinstance(e.__cause__, mod_etree.XMLSyntaxError)
                                or isinstance(e.__cause__, mod_expat.ExpatError))
            except:
                pass

    def test_creator_field(self):
        gpx = self.parse('cerknicko-jezero.gpx')
        self.assertEquals(gpx.creator, "GPSBabel - http://www.gpsbabel.org")

    def test_no_creator_field(self):
        gpx = self.parse('cerknicko-jezero-no-creator.gpx')
        self.assertEquals(gpx.creator, None)

    def test_to_xml_creator(self):
        gpx = self.parse('cerknicko-jezero.gpx')
        xml = gpx.to_xml()
        self.assertTrue('creator="GPSBabel - http://www.gpsbabel.org"' in xml)

        gpx2 = self.reparse(gpx)
        self.assertEquals(gpx2.creator, "GPSBabel - http://www.gpsbabel.org")

    def test_waypoints_equality_after_reparse(self):
        gpx = self.parse('cerknicko-jezero.gpx')
        gpx2 = self.reparse(gpx)

        self.assertTrue(equals(gpx.waypoints, gpx2.waypoints))
        self.assertTrue(equals(gpx.routes, gpx2.routes))
        self.assertTrue(equals(gpx.tracks, gpx2.tracks))
        self.assertTrue(equals(gpx, gpx2))

    def test_waypoint_time(self):
        gpx = self.parse('cerknicko-jezero.gpx')

        self.assertTrue(gpx.waypoints[0].time)
        self.assertTrue(isinstance(gpx.waypoints[0].time, mod_datetime.datetime))

    def test_add_elevation(self):
        gpx = mod_gpx.GPX()
        gpx.tracks.append(mod_gpx.GPXTrack())
        gpx.tracks[0].segments.append(mod_gpx.GPXTrackSegment())
        gpx.tracks[0].segments[0].points.append(mod_gpx.GPXTrackPoint(latitude=12, longitude=13, elevation=100))
        gpx.tracks[0].segments[0].points.append(mod_gpx.GPXTrackPoint(latitude=12, longitude=13))

        gpx.add_elevation(10)
        self.assertEqual(gpx.tracks[0].segments[0].points[0].elevation, 110)
        self.assertEqual(gpx.tracks[0].segments[0].points[1].elevation, None)

        gpx.add_elevation(-20)
        self.assertEqual(gpx.tracks[0].segments[0].points[0].elevation, 90)
        self.assertEqual(gpx.tracks[0].segments[0].points[1].elevation, None)

    def test_get_duration(self):
        gpx = mod_gpx.GPX()
        gpx.tracks.append(mod_gpx.GPXTrack())

        gpx.tracks[0].segments.append(mod_gpx.GPXTrackSegment())
        gpx.tracks[0].segments[0].points.append(mod_gpx.GPXTrackPoint(latitude=12, longitude=13,
                                                                      time=mod_datetime.datetime(2013, 1, 1, 12, 30)))
        self.assertEqual(gpx.get_duration(), 0)

        gpx.tracks[0].segments.append(mod_gpx.GPXTrackSegment())
        gpx.tracks[0].segments[1].points.append(mod_gpx.GPXTrackPoint(latitude=12, longitude=13))
        self.assertEqual(gpx.get_duration(), 0)

        gpx.tracks[0].segments.append(mod_gpx.GPXTrackSegment())
        gpx.tracks[0].segments[2].points.append(mod_gpx.GPXTrackPoint(latitude=12, longitude=13,
                                                                      time=mod_datetime.datetime(2013, 1, 1, 12, 30)))
        gpx.tracks[0].segments[2].points.append(mod_gpx.GPXTrackPoint(latitude=12, longitude=13,
                                                                      time=mod_datetime.datetime(2013, 1, 1, 12, 31)))
        self.assertEqual(gpx.get_duration(), 60)

    def test_remove_elevation(self):
        gpx = self.parse('cerknicko-jezero.gpx')

        for point, track_no, segment_no, point_no in gpx.walk():
            self.assertTrue(point.elevation is not None)

        gpx.remove_elevation(tracks=True, waypoints=True, routes=True)

        for point, track_no, segment_no, point_no in gpx.walk():
            self.assertTrue(point.elevation is None)

        xml = gpx.to_xml()

        self.assertFalse('<ele>' in xml)

    def test_remove_time(self):
        gpx = self.parse('cerknicko-jezero.gpx')

        for point, track_no, segment_no, point_no in gpx.walk():
            self.assertTrue(point.time is not None)

        gpx.remove_time()

        for point, track_no, segment_no, point_no in gpx.walk():
            self.assertTrue(point.time is None)

    def test_has_times_false(self):
        gpx = self.parse('cerknicko-without-times.gpx')
        self.assertFalse(gpx.has_times())

    def test_has_times(self):
        gpx = self.parse('korita-zbevnica.gpx')
        self.assertTrue(len(gpx.tracks) == 4)
        # Empty -- True
        self.assertTrue(gpx.tracks[0].has_times())
        # Not times ...
        self.assertTrue(not gpx.tracks[1].has_times())

        # Times OK
        self.assertTrue(gpx.tracks[2].has_times())
        self.assertTrue(gpx.tracks[3].has_times())

    def test_unicode_name(self):
        gpx = self.parse('unicode.gpx', encoding='utf-8')
        name = gpx.waypoints[0].name
        self.assertTrue(make_str(name) == 'šđčćž')

    def test_unicode_2(self):
        parser = mod_parser.GPXParser(custom_open('test_files/unicode2.gpx', encoding='utf-8'))
        gpx = parser.parse()
        gpx.to_xml()

    def test_unicode_bom(self):
        gpx = self.parse('unicode_with_bom.gpx', encoding='utf-8')

        name = gpx.waypoints[0].name

        self.assertTrue(make_str(name) == 'test')

    def test_unicode_bom_noencoding(self):
        gpx = self.parse('unicode_with_bom_noencoding.gpx', encoding='utf-8')

        name = gpx.waypoints[0].name

        self.assertTrue(make_str(name) == 'bom noencoding ő')

    def test_force_version(self):
        gpx = self.parse('unicode_with_bom.gpx', version = '1.1', encoding='utf-8')

        security = gpx.waypoints[0].extensions['security']

        self.assertTrue(make_str(security) == 'Open')

    def test_nearest_location_1(self):
        gpx = self.parse('korita-zbevnica.gpx')

        location = mod_geo.Location(45.451058791, 14.027903696)
        nearest_location, track_no, track_segment_no, track_point_no = gpx.get_nearest_location(location)
        point = gpx.tracks[track_no].segments[track_segment_no].points[track_point_no]
        self.assertTrue(point.distance_2d(location) < 0.001)
        self.assertTrue(point.distance_2d(nearest_location) < 0.001)

        location = mod_geo.Location(1, 1)
        nearest_location, track_no, track_segment_no, track_point_no = gpx.get_nearest_location(location)
        point = gpx.tracks[track_no].segments[track_segment_no].points[track_point_no]
        self.assertTrue(point.distance_2d(nearest_location) < 0.001)

        location = mod_geo.Location(50, 50)
        nearest_location, track_no, track_segment_no, track_point_no = gpx.get_nearest_location(location)
        point = gpx.tracks[track_no].segments[track_segment_no].points[track_point_no]
        self.assertTrue(point.distance_2d(nearest_location) < 0.001)

    def test_long_timestamps(self):
        # Check if timestamps in format: 1901-12-13T20:45:52.2073437Z work
        gpx = self.parse('Mojstrovka.gpx')

        # %Y-%m-%dT%H:%M:%SZ'
        self.assertEqual(gpx.tracks[0].segments[0].points[0].elevation, 1614.678000)
        self.assertEqual(gpx.tracks[0].segments[0].points[0].time, mod_datetime.datetime(1901, 12, 13, 20, 45, 52))

    def test_reduce_gpx_file(self):
        f = open('test_files/Mojstrovka.gpx')
        parser = mod_parser.GPXParser(f)
        gpx = parser.parse()
        f.close()

        max_reduced_points_no = 50

        started = mod_time.time()
        points_original = gpx.get_track_points_no()
        time_original = mod_time.time() - started

        gpx.reduce_points(max_reduced_points_no)

        points_reduced = gpx.get_track_points_no()

        result = gpx.to_xml()
        if mod_sys.version_info[0] != 3:
            result = result.encode('utf-8')

        started = mod_time.time()
        parser = mod_parser.GPXParser(result)
        parser.parse()
        time_reduced = mod_time.time() - started

        print(time_original)
        print(points_original)

        print(time_reduced)
        print(points_reduced)

        self.assertTrue(points_reduced < points_original)
        self.assertTrue(points_reduced < max_reduced_points_no)

    def test_smooth_without_removing_extreemes_preserves_point_count(self):
        gpx = self.parse('first_and_last_elevation.gpx')
        l = len(list(gpx.walk()))
        gpx.smooth(vertical=True, horizontal=False)
        self.assertEquals(l, len(list(gpx.walk())))

    def test_smooth_without_removing_extreemes_preserves_point_count_2(self):
        gpx = self.parse('first_and_last_elevation.gpx')
        l = len(list(gpx.walk()))
        gpx.smooth(vertical=False, horizontal=True)
        self.assertEquals(l, len(list(gpx.walk())))

    def test_smooth_without_removing_extreemes_preserves_point_count_3(self):
        gpx = self.parse('first_and_last_elevation.gpx')
        l = len(list(gpx.walk()))
        gpx.smooth(vertical=True, horizontal=True)
        self.assertEquals(l, len(list(gpx.walk())))

    def test_clone_and_hash(self):
        f = open('test_files/cerknicko-jezero.gpx')
        parser = mod_parser.GPXParser(f)
        gpx = parser.parse()
        f.close()

        cloned_gpx = gpx.clone()

        self.assertTrue(hash(gpx) == hash(cloned_gpx))

    def test_clone_and_smooth(self):
        f = open('test_files/cerknicko-jezero.gpx')
        parser = mod_parser.GPXParser(f)
        gpx = parser.parse()
        f.close()

        original_2d = gpx.length_2d()
        original_3d = gpx.length_3d()

        cloned_gpx = gpx.clone()

        cloned_gpx.reduce_points(2000, min_distance=10)
        cloned_gpx.smooth(vertical=True, horizontal=True)
        cloned_gpx.smooth(vertical=True, horizontal=False)

        print('2d:', gpx.length_2d())
        print('2d cloned and smoothed:', cloned_gpx.length_2d())

        print('3d:', gpx.length_3d())
        print('3d cloned and smoothed:', cloned_gpx.length_3d())

        self.assertTrue(gpx.length_3d() == original_3d)
        self.assertTrue(gpx.length_2d() == original_2d)

        self.assertTrue(gpx.length_3d() > cloned_gpx.length_3d())
        self.assertTrue(gpx.length_2d() > cloned_gpx.length_2d())

    def test_reduce_by_min_distance(self):
        gpx = mod_gpxpy.parse(open('test_files/cerknicko-jezero.gpx'))

        min_distance_before_reduce = 1000000
        for point, track_no, segment_no, point_no in gpx.walk():
            if point_no > 0:
                previous_point = gpx.tracks[track_no].segments[segment_no].points[point_no - 1]
                print(point.distance_3d(previous_point))
                if point.distance_3d(previous_point) < min_distance_before_reduce:
                    min_distance_before_reduce = point.distance_3d(previous_point)

        gpx.reduce_points(min_distance=10)

        min_distance_after_reduce = 1000000
        for point, track_no, segment_no, point_no in gpx.walk():
            if point_no > 0:
                previous_point = gpx.tracks[track_no].segments[segment_no].points[point_no - 1]
                if point.distance_3d(previous_point) < min_distance_after_reduce:
                    min_distance_after_reduce = point.distance_3d(previous_point)

        self.assertTrue(min_distance_before_reduce < min_distance_after_reduce)
        self.assertTrue(min_distance_before_reduce < 10)
        self.assertTrue(10 < min_distance_after_reduce)

    def test_moving_stopped_times(self):
        f = open('test_files/cerknicko-jezero.gpx')
        parser = mod_parser.GPXParser(f)
        gpx = parser.parse()
        f.close()

        print(gpx.get_track_points_no())

        #gpx.reduce_points(1000, min_distance=5)

        print(gpx.get_track_points_no())

        length = gpx.length_3d()
        print('Distance: %s' % length)

        gpx.reduce_points(2000, min_distance=10)

        gpx.smooth(vertical=True, horizontal=True)
        gpx.smooth(vertical=True, horizontal=False)

        moving_time, stopped_time, moving_distance, stopped_distance, max_speed = gpx.get_moving_data(stopped_speed_threshold=0.1)
        print('-----')
        print('Length: %s' % length)
        print('Moving time: %s (%smin)' % (moving_time, moving_time / 60.))
        print('Stopped time: %s (%smin)' % (stopped_time, stopped_time / 60.))
        print('Moving distance: %s' % moving_distance)
        print('Stopped distance: %s' % stopped_distance)
        print('Max speed: %sm/s' % max_speed)
        print('-----')

        # TODO: More tests and checks
        self.assertTrue(moving_distance < length)
        print('Dakle:', moving_distance, length)
        self.assertTrue(moving_distance > 0.75 * length)
        self.assertTrue(stopped_distance < 0.1 * length)

    def test_split_on_impossible_index(self):
        f = open('test_files/cerknicko-jezero.gpx')
        parser = mod_parser.GPXParser(f)
        gpx = parser.parse()
        f.close()

        track = gpx.tracks[0]

        before = len(track.segments)
        track.split(1000, 10)
        after = len(track.segments)

        self.assertTrue(before == after)

    def test_split(self):
        f = open('test_files/cerknicko-jezero.gpx')
        parser = mod_parser.GPXParser(f)
        gpx = parser.parse()
        f.close()

        track = gpx.tracks[1]

        track_points_no = track.get_points_no()

        before = len(track.segments)
        track.split(0, 10)
        after = len(track.segments)

        self.assertTrue(before + 1 == after)
        print('Points in first (splitted) part:', len(track.segments[0].points))

        # From 0 to 10th point == 11 points:
        self.assertTrue(len(track.segments[0].points) == 11)
        self.assertTrue(len(track.segments[0].points) + len(track.segments[1].points) == track_points_no)

        # Now split the second track
        track.split(1, 20)
        self.assertTrue(len(track.segments[1].points) == 21)
        self.assertTrue(len(track.segments[0].points) + len(track.segments[1].points) + len(track.segments[2].points) == track_points_no)

    def test_split_and_join(self):
        f = open('test_files/cerknicko-jezero.gpx')
        parser = mod_parser.GPXParser(f)
        gpx = parser.parse()
        f.close()

        track = gpx.tracks[1]

        original_track = track.clone()

        track.split(0, 10)
        track.split(1, 20)

        self.assertTrue(len(track.segments) == 3)
        track.join(1)
        self.assertTrue(len(track.segments) == 2)
        track.join(0)
        self.assertTrue(len(track.segments) == 1)

        # Check that this split and joined track is the same as the original one:
        self.assertTrue(equals(track, original_track))

    def test_remove_point_from_segment(self):
        f = open('test_files/cerknicko-jezero.gpx')
        parser = mod_parser.GPXParser(f)
        gpx = parser.parse()
        f.close()

        track = gpx.tracks[1]
        segment = track.segments[0]
        original_segment = segment.clone()

        segment.remove_point(3)
        print(segment.points[0])
        print(original_segment.points[0])
        self.assertTrue(equals(segment.points[0], original_segment.points[0]))
        self.assertTrue(equals(segment.points[1], original_segment.points[1]))
        self.assertTrue(equals(segment.points[2], original_segment.points[2]))
        # ...but:
        self.assertTrue(equals(segment.points[3], original_segment.points[4]))

        self.assertTrue(len(segment.points) + 1 == len(original_segment.points))

    def test_distance(self):
        distance = mod_geo.distance(48.56806, 21.43467, None, 48.599214, 21.430878, None)
        print(distance)
        self.assertTrue(distance > 3450 and distance < 3500)

    def test_haversine_distance(self):
        loc1 = mod_geo.Location(1, 2)
        loc2 = mod_geo.Location(2, 3)

        self.assertEqual(loc1.distance_2d(loc2),
                         mod_geo.distance(loc1.latitude, loc1.longitude, None, loc2.latitude, loc2.longitude, None))

        loc1 = mod_geo.Location(1, 2)
        loc2 = mod_geo.Location(3, 4)

        self.assertEqual(loc1.distance_2d(loc2),
                         mod_geo.distance(loc1.latitude, loc1.longitude, None, loc2.latitude, loc2.longitude, None))

        loc1 = mod_geo.Location(1, 2)
        loc2 = mod_geo.Location(3.1, 4)

        self.assertEqual(loc1.distance_2d(loc2),
                         mod_geo.haversine_distance(loc1.latitude, loc1.longitude, loc2.latitude, loc2.longitude))

        loc1 = mod_geo.Location(1, 2)
        loc2 = mod_geo.Location(2, 4.1)

        self.assertEqual(loc1.distance_2d(loc2),
                         mod_geo.haversine_distance(loc1.latitude, loc1.longitude, loc2.latitude, loc2.longitude))

    def test_horizontal_smooth_remove_extremes(self):
        f = open('test_files/track-with-extremes.gpx', 'r')

        parser = mod_parser.GPXParser(f)

        gpx = parser.parse()

        points_before = gpx.get_track_points_no()
        gpx.smooth(vertical=False, horizontal=True, remove_extremes=True)
        points_after = gpx.get_track_points_no()

        print(points_before)
        print(points_after)

        self.assertTrue(points_before - 2 == points_after)

    def test_vertical_smooth_remove_extremes(self):
        f = open('test_files/track-with-extremes.gpx', 'r')

        parser = mod_parser.GPXParser(f)

        gpx = parser.parse()

        points_before = gpx.get_track_points_no()
        gpx.smooth(vertical=True, horizontal=False, remove_extremes=True)
        points_after = gpx.get_track_points_no()

        print(points_before)
        print(points_after)

        self.assertTrue(points_before - 1 == points_after)

    def test_horizontal_and_vertical_smooth_remove_extremes(self):
        f = open('test_files/track-with-extremes.gpx', 'r')

        parser = mod_parser.GPXParser(f)

        gpx = parser.parse()

        points_before = gpx.get_track_points_no()
        gpx.smooth(vertical=True, horizontal=True, remove_extremes=True)
        points_after = gpx.get_track_points_no()

        print(points_before)
        print(points_after)

        self.assertTrue(points_before - 3 == points_after)

    def test_positions_on_track(self):
        gpx = mod_gpx.GPX()
        track = mod_gpx.GPXTrack()
        gpx.tracks.append(track)
        segment = mod_gpx.GPXTrackSegment()
        track.segments.append(segment)

        location_to_find_on_track = None

        for i in range(1000):
            latitude = 45 + i * 0.001
            longitude = 45 + i * 0.001
            elevation = 100 + i * 2
            point = mod_gpx.GPXTrackPoint(latitude=latitude, longitude=longitude, elevation=elevation)
            segment.points.append(point)

            if i == 500:
                location_to_find_on_track = mod_gpx.GPXWaypoint(latitude=latitude, longitude=longitude)

        result = gpx.get_nearest_locations(location_to_find_on_track)

        self.assertTrue(len(result) == 1)

    def test_positions_on_track_2(self):
        gpx = mod_gpx.GPX()
        track = mod_gpx.GPXTrack()
        gpx.tracks.append(track)

        location_to_find_on_track = None

        # first segment:
        segment = mod_gpx.GPXTrackSegment()
        track.segments.append(segment)
        for i in range(1000):
            latitude = 45 + i * 0.001
            longitude = 45 + i * 0.001
            elevation = 100 + i * 2
            point = mod_gpx.GPXTrackPoint(latitude=latitude, longitude=longitude, elevation=elevation)
            segment.points.append(point)

            if i == 500:
                location_to_find_on_track = mod_gpx.GPXWaypoint(latitude=latitude, longitude=longitude)

        # second segment
        segment = mod_gpx.GPXTrackSegment()
        track.segments.append(segment)
        for i in range(1000):
            latitude = 45.0000001 + i * 0.001
            longitude = 45.0000001 + i * 0.001
            elevation = 100 + i * 2
            point = mod_gpx.GPXTrackPoint(latitude=latitude, longitude=longitude, elevation=elevation)
            segment.points.append(point)

        result = gpx.get_nearest_locations(location_to_find_on_track)

        print('Found', result)

        self.assertTrue(len(result) == 2)

    def test_hash_location(self):
        location_1 = mod_geo.Location(latitude=12, longitude=13, elevation=19)
        location_2 = mod_geo.Location(latitude=12, longitude=13, elevation=19)

        self.assertTrue(hash(location_1) == hash(location_2))

        location_2.elevation *= 2.0
        location_2.latitude *= 2.0
        location_2.longitude *= 2.0

        self.assertTrue(hash(location_1) != hash(location_2))

        location_2.elevation /= 2.0
        location_2.latitude /= 2.0
        location_2.longitude /= 2.0

        self.assertTrue(hash(location_1) == hash(location_2))

    def test_hash_gpx_track_point(self):
        point_1 = mod_gpx.GPXTrackPoint(latitude=12, longitude=13, elevation=19)
        point_2 = mod_gpx.GPXTrackPoint(latitude=12, longitude=13, elevation=19)

        self.assertTrue(hash(point_1) == hash(point_2))

        point_2.elevation *= 2.0
        point_2.latitude *= 2.0
        point_2.longitude *= 2.0

        self.assertTrue(hash(point_1) != hash(point_2))

        point_2.elevation /= 2.0
        point_2.latitude /= 2.0
        point_2.longitude /= 2.0

        self.assertTrue(hash(point_1) == hash(point_2))

    def test_hash_track(self):
        gpx = mod_gpx.GPX()
        track = mod_gpx.GPXTrack()
        gpx.tracks.append(track)

        segment = mod_gpx.GPXTrackSegment()
        track.segments.append(segment)
        for i in range(1000):
            latitude = 45 + i * 0.001
            longitude = 45 + i * 0.001
            elevation = 100 + i * 2.
            point = mod_gpx.GPXTrackPoint(latitude=latitude, longitude=longitude, elevation=elevation)
            segment.points.append(point)

        self.assertTrue(hash(gpx))
        self.assertTrue(len(gpx.tracks) == 1)
        self.assertTrue(len(gpx.tracks[0].segments) == 1)
        self.assertTrue(len(gpx.tracks[0].segments[0].points) == 1000)

        cloned_gpx = mod_copy.deepcopy(gpx)

        self.assertTrue(hash(gpx) == hash(cloned_gpx))

        gpx.tracks[0].segments[0].points[17].elevation *= 2.
        self.assertTrue(hash(gpx) != hash(cloned_gpx))

        gpx.tracks[0].segments[0].points[17].elevation /= 2.
        self.assertTrue(hash(gpx) == hash(cloned_gpx))

        gpx.tracks[0].segments[0].points[17].latitude /= 2.
        self.assertTrue(hash(gpx) != hash(cloned_gpx))

        gpx.tracks[0].segments[0].points[17].latitude *= 2.
        self.assertTrue(hash(gpx) == hash(cloned_gpx))

        del gpx.tracks[0].segments[0].points[17]
        self.assertTrue(hash(gpx) != hash(cloned_gpx))

    def test_bounds(self):
        gpx = mod_gpx.GPX()

        track = mod_gpx.GPXTrack()

        segment_1 = mod_gpx.GPXTrackSegment()
        segment_1.points.append(mod_gpx.GPXTrackPoint(latitude=-12, longitude=13))
        segment_1.points.append(mod_gpx.GPXTrackPoint(latitude=-100, longitude=-5))
        segment_1.points.append(mod_gpx.GPXTrackPoint(latitude=100, longitude=-13))
        track.segments.append(segment_1)

        segment_2 = mod_gpx.GPXTrackSegment()
        segment_2.points.append(mod_gpx.GPXTrackPoint(latitude=-12, longitude=100))
        segment_2.points.append(mod_gpx.GPXTrackPoint(latitude=-10, longitude=-5))
        segment_2.points.append(mod_gpx.GPXTrackPoint(latitude=10, longitude=-100))
        track.segments.append(segment_2)

        gpx.tracks.append(track)

        bounds = gpx.get_bounds()

        self.assertEqual(bounds.min_latitude, -100)
        self.assertEqual(bounds.max_latitude, 100)
        self.assertEqual(bounds.min_longitude, -100)
        self.assertEqual(bounds.max_longitude, 100)

        # Test refresh bounds:

        gpx.refresh_bounds()
        self.assertEqual(gpx.bounds.min_latitude, -100)
        self.assertEqual(gpx.bounds.max_latitude, 100)
        self.assertEqual(gpx.bounds.min_longitude, -100)
        self.assertEqual(gpx.bounds.max_longitude, 100)

    def test_time_bounds(self):
        gpx = mod_gpx.GPX()

        track = mod_gpx.GPXTrack()

        segment_1 = mod_gpx.GPXTrackSegment()
        segment_1.points.append(mod_gpx.GPXTrackPoint(latitude=-12, longitude=13))
        segment_1.points.append(mod_gpx.GPXTrackPoint(latitude=-100, longitude=-5, time=mod_datetime.datetime(2001, 1, 12)))
        segment_1.points.append(mod_gpx.GPXTrackPoint(latitude=100, longitude=-13, time=mod_datetime.datetime(2003, 1, 12)))
        track.segments.append(segment_1)

        segment_2 = mod_gpx.GPXTrackSegment()
        segment_2.points.append(mod_gpx.GPXTrackPoint(latitude=-12, longitude=100, time=mod_datetime.datetime(2010, 1, 12)))
        segment_2.points.append(mod_gpx.GPXTrackPoint(latitude=-10, longitude=-5, time=mod_datetime.datetime(2011, 1, 12)))
        segment_2.points.append(mod_gpx.GPXTrackPoint(latitude=10, longitude=-100))
        track.segments.append(segment_2)

        gpx.tracks.append(track)

        bounds = gpx.get_time_bounds()

        self.assertEqual(bounds.start_time, mod_datetime.datetime(2001, 1, 12))
        self.assertEqual(bounds.end_time, mod_datetime.datetime(2011, 1, 12))

    def test_speed(self):
        gpx = self.parse('track_with_speed.gpx')
        gpx2 = self.reparse(gpx)

        self.assertTrue(equals(gpx.waypoints, gpx2.waypoints))
        self.assertTrue(equals(gpx.routes, gpx2.routes))
        self.assertTrue(equals(gpx.tracks, gpx2.tracks))
        self.assertTrue(equals(gpx, gpx2))

        self.assertEqual(gpx.tracks[0].segments[0].points[0].speed, 1.2)
        self.assertEqual(gpx.tracks[0].segments[0].points[1].speed, 2.2)
        self.assertEqual(gpx.tracks[0].segments[0].points[2].speed, 3.2)

    def test_dilutions(self):
        gpx = self.parse('track_with_dilution_errors.gpx')
        gpx2 = self.reparse(gpx)

        self.assertTrue(equals(gpx.waypoints, gpx2.waypoints))
        self.assertTrue(equals(gpx.routes, gpx2.routes))
        self.assertTrue(equals(gpx.tracks, gpx2.tracks))
        self.assertTrue(equals(gpx, gpx2))

        self.assertTrue(hash(gpx) == hash(gpx2))

        for test_gpx in (gpx, gpx2):
            self.assertTrue(test_gpx.waypoints[0].horizontal_dilution == 100.1)
            self.assertTrue(test_gpx.waypoints[0].vertical_dilution == 101.1)
            self.assertTrue(test_gpx.waypoints[0].position_dilution == 102.1)

            self.assertTrue(test_gpx.routes[0].points[0].horizontal_dilution == 200.1)
            self.assertTrue(test_gpx.routes[0].points[0].vertical_dilution == 201.1)
            self.assertTrue(test_gpx.routes[0].points[0].position_dilution == 202.1)

            self.assertTrue(test_gpx.tracks[0].segments[0].points[0].horizontal_dilution == 300.1)
            self.assertTrue(test_gpx.tracks[0].segments[0].points[0].vertical_dilution == 301.1)
            self.assertTrue(test_gpx.tracks[0].segments[0].points[0].position_dilution == 302.1)

    def test_name_comment_and_symbol(self):
        gpx = mod_gpx.GPX()
        track = mod_gpx.GPXTrack()
        gpx.tracks.append(track)
        segment = mod_gpx.GPXTrackSegment()
        track.segments.append(segment)
        point = mod_gpx.GPXTrackPoint(12, 13, name='aaa', comment='ccc', symbol='sss')
        segment.points.append(point)

        xml = gpx.to_xml()

        self.assertTrue('<name>aaa' in xml)

        gpx2 = self.reparse(gpx)

        self.assertEquals(gpx2.tracks[0].segments[0].points[0].name, 'aaa')
        self.assertEquals(gpx2.tracks[0].segments[0].points[0].comment, 'ccc')
        self.assertEquals(gpx2.tracks[0].segments[0].points[0].symbol, 'sss')

    def test_get_bounds_and_refresh_bounds(self):
        gpx = mod_gpx.GPX()

        latitudes = []
        longitudes = []

        for i in range(2):
            track = mod_gpx.GPXTrack()
            for i in range(2):
                segment = mod_gpx.GPXTrackSegment()
                for i in range(10):
                    latitude = 50. * (mod_random.random() - 0.5)
                    longitude = 50. * (mod_random.random() - 0.5)
                    point = mod_gpx.GPXTrackPoint(latitude=latitude, longitude=longitude)
                    segment.points.append(point)
                    latitudes.append(latitude)
                    longitudes.append(longitude)
                track.segments.append(segment)
            gpx.tracks.append(track)

        bounds = gpx.get_bounds()

        print(latitudes)
        print(longitudes)

        self.assertEqual(bounds.min_latitude, min(latitudes))
        self.assertEqual(bounds.max_latitude, max(latitudes))
        self.assertEqual(bounds.min_longitude, min(longitudes))
        self.assertEqual(bounds.max_longitude, max(longitudes))

        gpx.refresh_bounds()

        self.assertEqual(gpx.bounds.min_latitude, min(latitudes))
        self.assertEqual(gpx.bounds.max_latitude, max(latitudes))
        self.assertEqual(gpx.bounds.min_longitude, min(longitudes))
        self.assertEqual(gpx.bounds.max_longitude, max(longitudes))

    def test_named_tuples_values_time_bounds(self):
        gpx = self.parse('korita-zbevnica.gpx')

        time_bounds = gpx.get_time_bounds()
        start_time, end_time = gpx.get_time_bounds()

        self.assertEqual(start_time, time_bounds.start_time)
        self.assertEqual(end_time, time_bounds.end_time)

    def test_named_tuples_values_moving_data(self):
        gpx = self.parse('korita-zbevnica.gpx')

        moving_data = gpx.get_moving_data()
        moving_time, stopped_time, moving_distance, stopped_distance, max_speed = gpx.get_moving_data()
        self.assertEqual(moving_time, moving_data.moving_time)
        self.assertEqual(stopped_time, moving_data.stopped_time)
        self.assertEqual(moving_distance, moving_data.moving_distance)
        self.assertEqual(stopped_distance, moving_data.stopped_distance)
        self.assertEqual(max_speed, moving_data.max_speed)

    def test_named_tuples_values_uphill_downhill(self):
        gpx = self.parse('korita-zbevnica.gpx')

        uphill_downhill = gpx.get_uphill_downhill()
        uphill, downhill = gpx.get_uphill_downhill()
        self.assertEqual(uphill, uphill_downhill.uphill)
        self.assertEqual(downhill, uphill_downhill.downhill)

    def test_named_tuples_values_elevation_extremes(self):
        gpx = self.parse('korita-zbevnica.gpx')

        elevation_extremes = gpx.get_elevation_extremes()
        minimum, maximum = gpx.get_elevation_extremes()
        self.assertEqual(minimum, elevation_extremes.minimum)
        self.assertEqual(maximum, elevation_extremes.maximum)

    def test_named_tuples_values_nearest_location_data(self):
        gpx = self.parse('korita-zbevnica.gpx')

        location = gpx.tracks[1].segments[0].points[2]
        location.latitude *= 1.00001
        location.longitude *= 0.99999
        nearest_location_data = gpx.get_nearest_location(location)
        found_location, track_no, segment_no, point_no = gpx.get_nearest_location(location)
        self.assertEqual(found_location, nearest_location_data.location)
        self.assertEqual(track_no, nearest_location_data.track_no)
        self.assertEqual(segment_no, nearest_location_data.segment_no)
        self.assertEqual(point_no, nearest_location_data.point_no)

    def test_named_tuples_values_point_data(self):
        gpx = self.parse('korita-zbevnica.gpx')

        points_datas = gpx.get_points_data()

        for point_data in points_datas:
            point, distance_from_start, track_no, segment_no, point_no = point_data
            self.assertEqual(point, point_data.point)
            self.assertEqual(distance_from_start, point_data.distance_from_start)
            self.assertEqual(track_no, point_data.track_no)
            self.assertEqual(segment_no, point_data.segment_no)
            self.assertEqual(point_no, point_data.point_no)

    def test_track_points_data(self):
        gpx = self.parse('korita-zbevnica.gpx')

        points_data_2d = gpx.get_points_data(distance_2d=True)

        point, distance_from_start, track_no, segment_no, point_no = points_data_2d[-1]
        self.assertEqual(track_no, len(gpx.tracks) - 1)
        self.assertEqual(segment_no, len(gpx.tracks[-1].segments) - 1)
        self.assertEqual(point_no, len(gpx.tracks[-1].segments[-1].points) - 1)
        self.assertTrue(abs(distance_from_start - gpx.length_2d()) < 0.0001)

        points_data_3d = gpx.get_points_data(distance_2d=False)
        point, distance_from_start, track_no, segment_no, point_no = points_data_3d[-1]
        self.assertEqual(track_no, len(gpx.tracks) - 1)
        self.assertEqual(segment_no, len(gpx.tracks[-1].segments) - 1)
        self.assertEqual(point_no, len(gpx.tracks[-1].segments[-1].points) - 1)
        self.assertTrue(abs(distance_from_start - gpx.length_3d()) < 0.0001)

        self.assertTrue(gpx.length_2d() != gpx.length_3d())

    def test_walk_route_points(self):
        gpx = mod_gpxpy.parse(open('test_files/route.gpx'))

        for point in gpx.routes[0].walk(only_points=True):
            self.assertTrue(point)

        for point, point_no in gpx.routes[0].walk():
            self.assertTrue(point)

        self.assertEqual(point_no, len(gpx.routes[0].points) - 1)

    def test_walk_gpx_points(self):
        gpx = self.parse('korita-zbevnica.gpx')

        for point in gpx.walk():
            self.assertTrue(point)

        for point, track_no, segment_no, point_no in gpx.walk():
            self.assertTrue(point)

        self.assertEqual(track_no, len(gpx.tracks) - 1)
        self.assertEqual(segment_no, len(gpx.tracks[-1].segments) - 1)
        self.assertEqual(point_no, len(gpx.tracks[-1].segments[-1].points) - 1)

    def test_walk_gpx_points2(self):
        gpx = self.parse('korita-zbevnica.gpx')
        track = gpx.tracks[1]

        for point in track.walk():
            self.assertTrue(point)

        for point, segment_no, point_no in track.walk():
            self.assertTrue(point)

        self.assertEqual(segment_no, len(track.segments) - 1)
        self.assertEqual(point_no, len(track.segments[-1].points) - 1)

    def test_walk_segment_points(self):
        gpx = self.parse('korita-zbevnica.gpx')
        track = gpx.tracks[1]
        segment = track.segments[0]

        assert len(segment.points) > 0

        for point in segment.walk():
            self.assertTrue(point)

        """
        for point, segment_no, point_no in track.walk():
            self.assertTrue(point)

        self.assertEqual(segment_no, len(track.segments) - 1)
        self.assertEqual(point_no, len(track.segments[-1].points) - 1)
        """

    def test_angle_0(self):
        loc1 = mod_geo.Location(0, 0)
        loc2 = mod_geo.Location(0, 1)

        loc1.elevation = 100
        loc2.elevation = 100

        angle_radians = mod_geo.elevation_angle(loc1, loc2, radians=True)
        angle_degrees = mod_geo.elevation_angle(loc1, loc2, radians=False)

        self.assertEqual(angle_radians, 0)
        self.assertEqual(angle_degrees, 0)

    def test_angle(self):
        loc1 = mod_geo.Location(0, 0)
        loc2 = mod_geo.Location(0, 1)

        loc1.elevation = 100
        loc2.elevation = loc1.elevation + loc1.distance_2d(loc2)

        angle_radians = mod_geo.elevation_angle(loc1, loc2, radians=True)
        angle_degrees = mod_geo.elevation_angle(loc1, loc2, radians=False)

        self.assertEqual(angle_radians, mod_math.pi / 4)
        self.assertEqual(angle_degrees, 45)

    def test_angle_2(self):
        loc1 = mod_geo.Location(45, 45)
        loc2 = mod_geo.Location(46, 45)

        loc1.elevation = 100
        loc2.elevation = loc1.elevation + 0.5 * loc1.distance_2d(loc2)

        angle_radians = mod_geo.elevation_angle(loc1, loc2, radians=True)
        angle_degrees = mod_geo.elevation_angle(loc1, loc2, radians=False)

        self.assertTrue(angle_radians < mod_math.pi / 4)
        self.assertTrue(angle_degrees < 45)

    def test_angle_3(self):
        loc1 = mod_geo.Location(45, 45)
        loc2 = mod_geo.Location(46, 45)

        loc1.elevation = 100
        loc2.elevation = loc1.elevation + 1.5 * loc1.distance_2d(loc2)

        angle_radians = mod_geo.elevation_angle(loc1, loc2, radians=True)
        angle_degrees = mod_geo.elevation_angle(loc1, loc2, radians=False)

        self.assertTrue(angle_radians > mod_math.pi / 4)
        self.assertTrue(angle_degrees > 45)

    def test_angle_4(self):
        loc1 = mod_geo.Location(45, 45)
        loc2 = mod_geo.Location(46, 45)

        loc1.elevation = 100
        loc2.elevation = loc1.elevation - loc1.distance_2d(loc2)

        angle_radians = mod_geo.elevation_angle(loc1, loc2, radians=True)
        angle_degrees = mod_geo.elevation_angle(loc1, loc2, radians=False)

        self.assertEqual(angle_radians, - mod_math.pi / 4)
        self.assertEqual(angle_degrees, - 45)

    def test_angle_loc(self):
        loc1 = mod_geo.Location(45, 45)
        loc2 = mod_geo.Location(46, 45)

        self.assertEqual(loc1.elevation_angle(loc2), mod_geo.elevation_angle(loc1, loc2))
        self.assertEqual(loc1.elevation_angle(loc2, radians=True), mod_geo.elevation_angle(loc1, loc2, radians=True))
        self.assertEqual(loc1.elevation_angle(loc2, radians=False), mod_geo.elevation_angle(loc1, loc2, radians=False))

    def test_ignore_maximums_for_max_speed(self):
        gpx = mod_gpx.GPX()

        track = mod_gpx.GPXTrack()
        gpx.tracks.append(track)

        tmp_time = mod_datetime.datetime.now()

        tmp_longitude = 0
        segment_1 = mod_gpx.GPXTrackSegment()
        for i in range(4):
            segment_1.points.append(mod_gpx.GPXTrackPoint(latitude=0, longitude=tmp_longitude, time=tmp_time))
            tmp_longitude += 0.01
            tmp_time += mod_datetime.timedelta(hours=1)
        track.segments.append(segment_1)

        moving_time, stopped_time, moving_distance, stopped_distance, max_speed_with_too_small_segment = gpx.get_moving_data()

        # Too few points:
        mod_logging.debug('max_speed = %s', max_speed_with_too_small_segment)
        self.assertFalse(max_speed_with_too_small_segment)

        tmp_longitude = 0.
        segment_2 = mod_gpx.GPXTrackSegment()
        for i in range(55):
            segment_2.points.append(mod_gpx.GPXTrackPoint(latitude=0, longitude=tmp_longitude, time=tmp_time))
            tmp_longitude += 0.01
            tmp_time += mod_datetime.timedelta(hours=1)
        track.segments.append(segment_2)

        moving_time, stopped_time, moving_distance, stopped_distance, max_speed_with_equal_speeds = gpx.get_moving_data()

        mod_logging.debug('max_speed = %s', max_speed_with_equal_speeds)
        self.assertTrue(max_speed_with_equal_speeds > 0)

        # When we add too few extremes, they should be ignored:
        for i in range(10):
            segment_2.points.append(mod_gpx.GPXTrackPoint(latitude=0, longitude=tmp_longitude, time=tmp_time))
            tmp_longitude += 0.7
            tmp_time += mod_datetime.timedelta(hours=1)
        moving_time, stopped_time, moving_distance, stopped_distance, max_speed_with_extreemes = gpx.get_moving_data()

        self.assertTrue(abs(max_speed_with_extreemes - max_speed_with_equal_speeds) < 0.001)

        # But if there are many extremes (they are no more extremes):
        for i in range(100):
            # Sometimes add on start, sometimes on end:
            if i % 2 == 0:
                segment_2.points.append(mod_gpx.GPXTrackPoint(latitude=0, longitude=tmp_longitude, time=tmp_time))
            else:
                segment_2.points.insert(0, mod_gpx.GPXTrackPoint(latitude=0, longitude=tmp_longitude, time=tmp_time))
            tmp_longitude += 0.5
            tmp_time += mod_datetime.timedelta(hours=1)
        moving_time, stopped_time, moving_distance, stopped_distance, max_speed_with_more_extreemes = gpx.get_moving_data()

        mod_logging.debug('max_speed_with_more_extreemes = %s', max_speed_with_more_extreemes)
        mod_logging.debug('max_speed_with_extreemes = %s', max_speed_with_extreemes)
        self.assertTrue(max_speed_with_more_extreemes - max_speed_with_extreemes > 10)

    def test_track_with_elevation_zero(self):
        with open('test_files/cerknicko-jezero-with-elevations-zero.gpx') as f:
            gpx = mod_gpxpy.parse(f)

            minimum, maximum = gpx.get_elevation_extremes()
            self.assertEqual(minimum, 0)
            self.assertEqual(maximum, 0)

            uphill, downhill = gpx.get_uphill_downhill()
            self.assertEqual(uphill, 0)
            self.assertEqual(downhill, 0)

    def test_track_without_elevation(self):
        with open('test_files/cerknicko-jezero-without-elevations.gpx') as f:
            gpx = mod_gpxpy.parse(f)

            minimum, maximum = gpx.get_elevation_extremes()
            self.assertEqual(minimum, None)
            self.assertEqual(maximum, None)

            uphill, downhill = gpx.get_uphill_downhill()
            self.assertEqual(uphill, 0)
            self.assertEqual(downhill, 0)

    def test_has_elevation_false(self):
        with open('test_files/cerknicko-jezero-without-elevations.gpx') as f:
            gpx = mod_gpxpy.parse(f)
            self.assertFalse(gpx.has_elevations())

    def test_has_elevation_true(self):
        with open('test_files/cerknicko-jezero.gpx') as f:
            gpx = mod_gpxpy.parse(f)
            self.assertFalse(gpx.has_elevations())

    def test_track_with_some_points_are_without_elevations(self):
        gpx = mod_gpx.GPX()

        track = mod_gpx.GPXTrack()
        gpx.tracks.append(track)

        tmp_latlong = 0
        segment_1 = mod_gpx.GPXTrackSegment()
        for i in range(4):
            point = mod_gpx.GPXTrackPoint(latitude=tmp_latlong, longitude=tmp_latlong)
            segment_1.points.append(point)
            if i % 3 == 0:
                point.elevation = None
            else:
                point.elevation = 100 / (i + 1)

        track.segments.append(segment_1)

        minimum, maximum = gpx.get_elevation_extremes()
        self.assertTrue(minimum is not None)
        self.assertTrue(maximum is not None)

        uphill, downhill = gpx.get_uphill_downhill()
        self.assertTrue(uphill is not None)
        self.assertTrue(downhill is not None)

    def test_track_with_empty_segment(self):
        with open('test_files/track-with-empty-segment.gpx') as f:
            gpx = mod_gpxpy.parse(f)
            self.assertIsNotNone(gpx.tracks[0].get_bounds().min_latitude)
            self.assertIsNotNone(gpx.tracks[0].get_bounds().min_longitude)

    def test_add_missing_data_no_intervals(self):
        # Test only that the add_missing_function is called with the right data
        gpx = mod_gpx.GPX()
        gpx.tracks.append(mod_gpx.GPXTrack())

        gpx.tracks[0].segments.append(mod_gpx.GPXTrackSegment())
        gpx.tracks[0].segments[0].points.append(mod_gpx.GPXTrackPoint(latitude=12, longitude=13,
                                                                      elevation=10))
        gpx.tracks[0].segments[0].points.append(mod_gpx.GPXTrackPoint(latitude=12, longitude=14,
                                                                      elevation=100))
        gpx.tracks[0].segments[0].points.append(mod_gpx.GPXTrackPoint(latitude=12, longitude=15,
                                                                      elevation=20))

        # Shouldn't be called because all points have elevation
        def _add_missing_function(interval, start_point, end_point, ratios):
            raise Exception()

        gpx.add_missing_data(get_data_function=lambda point: point.elevation,
                             add_missing_function=_add_missing_function)

    def test_add_missing_data_one_interval(self):
        # Test only that the add_missing_function is called with the right data
        gpx = mod_gpx.GPX()
        gpx.tracks.append(mod_gpx.GPXTrack())

        gpx.tracks[0].segments.append(mod_gpx.GPXTrackSegment())
        gpx.tracks[0].segments[0].points.append(mod_gpx.GPXTrackPoint(latitude=12, longitude=13,
                                                                      elevation=10))
        gpx.tracks[0].segments[0].points.append(mod_gpx.GPXTrackPoint(latitude=12, longitude=14,
                                                                      elevation=None))
        gpx.tracks[0].segments[0].points.append(mod_gpx.GPXTrackPoint(latitude=12, longitude=15,
                                                                      elevation=20))

        # Shouldn't be called because all points have elevation
        def _add_missing_function(interval, start_point, end_point, ratios):
            assert start_point
            assert start_point.latitude == 12 and start_point.longitude == 13
            assert end_point
            assert end_point.latitude == 12 and end_point.longitude == 15
            assert len(interval) == 1
            assert interval[0].latitude == 12 and interval[0].longitude == 14
            assert ratios
            interval[0].elevation = 314

        gpx.add_missing_data(get_data_function=lambda point: point.elevation,
                             add_missing_function=_add_missing_function)

        self.assertEquals(314, gpx.tracks[0].segments[0].points[1].elevation)

    def test_add_missing_data_one_interval_and_empty_points_on_start_and_end(self):
        # Test only that the add_missing_function is called with the right data
        gpx = mod_gpx.GPX()
        gpx.tracks.append(mod_gpx.GPXTrack())

        gpx.tracks[0].segments.append(mod_gpx.GPXTrackSegment())
        gpx.tracks[0].segments[0].points.append(mod_gpx.GPXTrackPoint(latitude=12, longitude=13,
                                                                      elevation=None))
        gpx.tracks[0].segments[0].points.append(mod_gpx.GPXTrackPoint(latitude=12, longitude=13,
                                                                      elevation=10))
        gpx.tracks[0].segments[0].points.append(mod_gpx.GPXTrackPoint(latitude=12, longitude=14,
                                                                      elevation=None))
        gpx.tracks[0].segments[0].points.append(mod_gpx.GPXTrackPoint(latitude=12, longitude=15,
                                                                      elevation=20))
        gpx.tracks[0].segments[0].points.append(mod_gpx.GPXTrackPoint(latitude=12, longitude=13,
                                                                      elevation=None))

        # Shouldn't be called because all points have elevation
        def _add_missing_function(interval, start_point, end_point, ratios):
            assert start_point
            assert start_point.latitude == 12 and start_point.longitude == 13
            assert end_point
            assert end_point.latitude == 12 and end_point.longitude == 15
            assert len(interval) == 1
            assert interval[0].latitude == 12 and interval[0].longitude == 14
            assert ratios
            interval[0].elevation = 314

        gpx.add_missing_data(get_data_function=lambda point: point.elevation,
                             add_missing_function=_add_missing_function)

        # Points at start and end should not have elevation 314 because have
        # no two bounding points with elevations:
        self.assertEquals(None, gpx.tracks[0].segments[0].points[0].elevation)
        self.assertEquals(None, gpx.tracks[0].segments[0].points[-1].elevation)

        self.assertEquals(314, gpx.tracks[0].segments[0].points[2].elevation)

    def test_add_missing_speeds(self):
        gpx = mod_gpx.GPX()
        gpx.tracks.append(mod_gpx.GPXTrack())

        gpx.tracks[0].segments.append(mod_gpx.GPXTrackSegment())
        gpx.tracks[0].segments[0].points.append(mod_gpx.GPXTrackPoint(latitude=0, longitude=0,
                                                                      time=mod_datetime.datetime(2013, 1, 2, 12, 0),
                                                                      speed=0))
        gpx.tracks[0].segments[0].points.append(mod_gpx.GPXTrackPoint(latitude=0, longitude=0.00899, # 1 km/h over 1 km
                                                                      time=mod_datetime.datetime(2013, 1, 2, 13, 0)))
        gpx.tracks[0].segments[0].points.append(mod_gpx.GPXTrackPoint(latitude=0, longitude=0.02697, # 2 km/h over 2 km
                                                                      time=mod_datetime.datetime(2013, 1, 2, 14, 0)))
        gpx.tracks[0].segments[0].points.append(mod_gpx.GPXTrackPoint(latitude=0, longitude=0.03596, # 3 km/h over 1 km
                                                                      time=mod_datetime.datetime(2013, 1, 2, 14, 20)))
        gpx.tracks[0].segments[0].points.append(mod_gpx.GPXTrackPoint(latitude=0, longitude=0.06293, # 9 km/h over 3 km
                                                                      time=mod_datetime.datetime(2013, 1, 2, 14, 40),
                                                                      speed=0))
        gpx.add_missing_speeds()

        self.assertTrue(abs(3000./(2*3600) - gpx.tracks[0].segments[0].points[1].speed) < 0.01)
        self.assertTrue(abs(3000./(80*60) - gpx.tracks[0].segments[0].points[2].speed) < 0.01)
        self.assertTrue(abs(4000./(40*60) - gpx.tracks[0].segments[0].points[3].speed) < 0.01)

    def test_add_missing_elevations(self):
        gpx = mod_gpx.GPX()
        gpx.tracks.append(mod_gpx.GPXTrack())

        gpx.tracks[0].segments.append(mod_gpx.GPXTrackSegment())
        gpx.tracks[0].segments[0].points.append(mod_gpx.GPXTrackPoint(latitude=13, longitude=12,
                                                                      elevation=10))
        gpx.tracks[0].segments[0].points.append(mod_gpx.GPXTrackPoint(latitude=13.25, longitude=12,
                                                                      elevation=None))
        gpx.tracks[0].segments[0].points.append(mod_gpx.GPXTrackPoint(latitude=13.5, longitude=12,
                                                                      elevation=None))
        gpx.tracks[0].segments[0].points.append(mod_gpx.GPXTrackPoint(latitude=13.9, longitude=12,
                                                                      elevation=None))
        gpx.tracks[0].segments[0].points.append(mod_gpx.GPXTrackPoint(latitude=14, longitude=12,
                                                                      elevation=20))
        gpx.tracks[0].segments[0].points.append(mod_gpx.GPXTrackPoint(latitude=15, longitude=12,
                                                                      elevation=None))

        gpx.add_missing_elevations()

        self.assertTrue(abs(12.5 - gpx.tracks[0].segments[0].points[1].elevation) < 0.01)
        self.assertTrue(abs(15 - gpx.tracks[0].segments[0].points[2].elevation) < 0.01)
        self.assertTrue(abs(19 - gpx.tracks[0].segments[0].points[3].elevation) < 0.01)

    def test_add_missing_times(self):
        gpx = mod_gpx.GPX()
        gpx.tracks.append(mod_gpx.GPXTrack())

        gpx.tracks[0].segments.append(mod_gpx.GPXTrackSegment())
        gpx.tracks[0].segments[0].points.append(mod_gpx.GPXTrackPoint(latitude=13, longitude=12,
                                                                      time=mod_datetime.datetime(2013, 1, 2, 12, 0)))
        gpx.tracks[0].segments[0].points.append(mod_gpx.GPXTrackPoint(latitude=13.25, longitude=12,
                                                                      time=None))
        gpx.tracks[0].segments[0].points.append(mod_gpx.GPXTrackPoint(latitude=13.5, longitude=12,
                                                                      time=None))
        gpx.tracks[0].segments[0].points.append(mod_gpx.GPXTrackPoint(latitude=13.75, longitude=12,
                                                                      time=None))
        gpx.tracks[0].segments[0].points.append(mod_gpx.GPXTrackPoint(latitude=14, longitude=12,
                                                                      time=mod_datetime.datetime(2013, 1, 2, 13, 0)))

        gpx.add_missing_times()

        time_1 = gpx.tracks[0].segments[0].points[1].time
        time_2 = gpx.tracks[0].segments[0].points[2].time
        time_3 = gpx.tracks[0].segments[0].points[3].time

        self.assertEqual(2013, time_1.year)
        self.assertEqual(1, time_1.month)
        self.assertEqual(2, time_1.day)
        self.assertEqual(12, time_1.hour)
        self.assertEqual(15, time_1.minute)

        self.assertEqual(2013, time_2.year)
        self.assertEqual(1, time_2.month)
        self.assertEqual(2, time_2.day)
        self.assertEqual(12, time_2.hour)
        self.assertEqual(30, time_2.minute)

        self.assertEqual(2013, time_3.year)
        self.assertEqual(1, time_3.month)
        self.assertEqual(2, time_3.day)
        self.assertEqual(12, time_3.hour)
        self.assertEqual(45, time_3.minute)

    def test_add_missing_times_2(self):
        xml = ''
        xml += '<?xml version="1.0" encoding="UTF-8"?>\n'
        xml += '<gpx>\n'
        xml += '<trk>\n'
        xml += '<trkseg>\n'
        xml += '<trkpt lat="35.794159" lon="-5.832745"><time>2014-02-02T10:23:18Z</time></trkpt>\n'
        xml += '<trkpt lat="35.7941046982" lon="-5.83285637909"></trkpt>\n'
        xml += '<trkpt lat="35.7914309254" lon="-5.83378314972"></trkpt>\n'
        xml += '<trkpt lat="35.791014" lon="-5.833826"><time>2014-02-02T10:25:30Z</time><ele>18</ele></trkpt>\n'
        xml += '</trkseg></trk></gpx>\n'
        gpx = mod_gpxpy.parse(xml)

        gpx.add_missing_times()

        previous_time = None
        for point in gpx.walk(only_points=True):
            if point.time:
                if previous_time:
                    print('point.time=', point.time, 'previous_time=', previous_time)
                    self.assertTrue(point.time > previous_time)
            previous_time = point.time

    def test_distance_from_line(self):
        d = mod_geo.distance_from_line(mod_geo.Location(1, 1),
                                       mod_geo.Location(0, -1),
                                       mod_geo.Location(0, 1))
        self.assertTrue(abs(d - mod_geo.ONE_DEGREE) < 100)

    def test_simplify(self):
        for gpx_file in mod_os.listdir('test_files'):
            print('Parsing:', gpx_file)
            gpx = mod_gpxpy.parse(custom_open('test_files/%s' % gpx_file, encoding='utf-8'))

            length_2d_original = gpx.length_2d()

            gpx = mod_gpxpy.parse(custom_open('test_files/%s' % gpx_file, encoding='utf-8'))
            gpx.simplify(max_distance=50)
            length_2d_after_distance_50 = gpx.length_2d()

            gpx = mod_gpxpy.parse(custom_open('test_files/%s' % gpx_file, encoding='utf-8'))
            gpx.simplify(max_distance=10)
            length_2d_after_distance_10 = gpx.length_2d()

            print(length_2d_original, length_2d_after_distance_10, length_2d_after_distance_50)

            # When simplifying the resulting distance should alway be less than the original:
            self.assertTrue(length_2d_original >= length_2d_after_distance_10)
            self.assertTrue(length_2d_original >= length_2d_after_distance_50)

            # Simplify with bigger max_distance and => bigger error from original
            self.assertTrue(length_2d_after_distance_10 >= length_2d_after_distance_50)

            # The resulting distance usually shouldn't be too different from
            # the orignial (here check for 80% and 70%)
            self.assertTrue(length_2d_after_distance_10 >= length_2d_original * .6)
            self.assertTrue(length_2d_after_distance_50 >= length_2d_original * .5)

    def test_simplify_circular_gpx(self):
        gpx = mod_gpx.GPX()
        gpx.tracks.append(mod_gpx.GPXTrack())

        gpx.tracks[0].segments.append(mod_gpx.GPXTrackSegment())
        gpx.tracks[0].segments[0].points.append(mod_gpx.GPXTrackPoint(latitude=13, longitude=12))
        gpx.tracks[0].segments[0].points.append(mod_gpx.GPXTrackPoint(latitude=13.25, longitude=12))

        # Then the first point again:
        gpx.tracks[0].segments[0].points.append(gpx.tracks[0].segments[0].points[0])

        gpx.simplify()

    def test_nan_elevation(self):
        xml = '<?xml version="1.0" encoding="UTF-8"?><gpx> <wpt lat="12" lon="13"> <ele>nan</ele></wpt> <rte> <rtept lat="12" lon="13"> <ele>nan</ele></rtept></rte> <trk> <name/> <desc/> <trkseg> <trkpt lat="12" lon="13"> <ele>nan</ele></trkpt></trkseg></trk></gpx>'
        gpx = mod_gpxpy.parse(xml)

        self.assertTrue(mod_math.isnan(gpx.tracks[0].segments[0].points[0].elevation))
        self.assertTrue(mod_math.isnan(gpx.routes[0].points[0].elevation))
        self.assertTrue(mod_math.isnan(gpx.waypoints[0].elevation))

    def test_time_difference(self):
        point_1 = mod_gpx.GPXTrackPoint(latitude=13, longitude=12,
                                        time=mod_datetime.datetime(2013, 1, 2, 12, 31))
        point_2 = mod_gpx.GPXTrackPoint(latitude=13, longitude=12,
                                        time=mod_datetime.datetime(2013, 1, 3, 12, 32))

        seconds = point_1.time_difference(point_2)
        self.assertEquals(seconds, 60 * 60 * 24 + 60)

    def test_parse_time(self):
        timestamps = [
            '2001-10-26T21:32:52',
            #'2001-10-26T21:32:52+0200',
            '2001-10-26T19:32:52Z',
            #'2001-10-26T19:32:52+00:00',
            #'-2001-10-26T21:32:52',
            '2001-10-26T21:32:52.12679',
            '2001-10-26T21:32:52',
            #'2001-10-26T21:32:52+02:00',
            '2001-10-26T19:32:52Z',
            #'2001-10-26T19:32:52+00:00',
            #'-2001-10-26T21:32:52',
            '2001-10-26T21:32:52.12679',
        ]
        timestamps_without_tz = list(map(lambda x: x.replace('T', ' ').replace('Z', ''), timestamps))
        for t in timestamps_without_tz:
            timestamps.append(t)
        for timestamp in timestamps:
            print('Parsing: %s' % timestamp)
            self.assertTrue(mod_gpxfield.parse_time(timestamp) is not None)

    def test_get_location_at(self):
        gpx = mod_gpx.GPX()
        gpx.tracks.append(mod_gpx.GPXTrack())
        gpx.tracks[0].segments.append(mod_gpx.GPXTrackSegment())
        p0 = mod_gpx.GPXTrackPoint(latitude=13.0, longitude=13.0, time=mod_datetime.datetime(2013, 1, 2, 12, 30, 0))
        p1 = mod_gpx.GPXTrackPoint(latitude=13.1, longitude=13.1, time=mod_datetime.datetime(2013, 1, 2, 12, 31, 0))
        gpx.tracks[0].segments[0].points.append(p0)
        gpx.tracks[0].segments[0].points.append(p1)

        self.assertEquals(gpx.tracks[0].get_location_at(mod_datetime.datetime(2013, 1, 2, 12, 29, 30)), [])
        self.assertEquals(gpx.tracks[0].get_location_at(mod_datetime.datetime(2013, 1, 2, 12, 30, 0))[0], p0)
        self.assertEquals(gpx.tracks[0].get_location_at(mod_datetime.datetime(2013, 1, 2, 12, 30, 30))[0], p1)
        self.assertEquals(gpx.tracks[0].get_location_at(mod_datetime.datetime(2013, 1, 2, 12, 31, 0))[0], p1)
        self.assertEquals(gpx.tracks[0].get_location_at(mod_datetime.datetime(2013, 1, 2, 12, 31, 30)), [])

    def test_adjust_time(self):
        gpx = mod_gpx.GPX()
        gpx.tracks.append(mod_gpx.GPXTrack())
        gpx.tracks[0].segments.append(mod_gpx.GPXTrackSegment())
        p0 = mod_gpx.GPXTrackPoint(latitude=13.0, longitude=13.0)
        p1 = mod_gpx.GPXTrackPoint(latitude=13.1, longitude=13.1)
        gpx.tracks[0].segments[0].points.append(p0)
        gpx.tracks[0].segments[0].points.append(p1)

        gpx.tracks[0].segments.append(mod_gpx.GPXTrackSegment())
        p0 = mod_gpx.GPXTrackPoint(latitude=13.0, longitude=13.0, time=mod_datetime.datetime(2013, 1, 2, 12, 30, 0))
        p1 = mod_gpx.GPXTrackPoint(latitude=13.1, longitude=13.1, time=mod_datetime.datetime(2013, 1, 2, 12, 31, 0))
        gpx.tracks[0].segments[1].points.append(p0)
        gpx.tracks[0].segments[1].points.append(p1)

        d1 = mod_datetime.timedelta(-1, -1)
        d2 = mod_datetime.timedelta(1, 2)
        # move back and forward to add a total of 1 second
        gpx.adjust_time(d1)
        gpx.adjust_time(d2)

        self.assertEquals(gpx.tracks[0].segments[0].points[0].time, None)
        self.assertEquals(gpx.tracks[0].segments[0].points[1].time, None)
        self.assertEquals(gpx.tracks[0].segments[1].points[0].time, mod_datetime.datetime(2013, 1, 2, 12, 30, 1))
        self.assertEquals(gpx.tracks[0].segments[1].points[1].time, mod_datetime.datetime(2013, 1, 2, 12, 31, 1))

    def test_unicode(self):
        parser = mod_parser.GPXParser(custom_open('test_files/unicode2.gpx', encoding='utf-8'))
        gpx = parser.parse()
        gpx.to_xml()

    def test_location_delta(self):
        location = mod_geo.Location(-20, -50)

        location_2 = location + mod_geo.LocationDelta(angle=45, distance=100)
        self.assertTrue(cca(location_2.latitude - location.latitude, location_2.longitude - location.longitude))

    def test_location_equator_delta_distance_111120(self):
        self.__test_location_delta(mod_geo.Location(0, 13), 111120)

    def test_location_equator_delta_distance_50(self):
        self.__test_location_delta(mod_geo.Location(0, -50), 50)

    def test_location_nonequator_delta_distance_111120(self):
        self.__test_location_delta(mod_geo.Location(45, 13), 111120)

    def test_location_nonequator_delta_distance_50(self):
        self.__test_location_delta(mod_geo.Location(-20, -50), 50)

    def test_delta_add_and_move(self):
        location = mod_geo.Location(45.1, 13.2)
        delta = mod_geo.LocationDelta(angle=20, distance=1000)
        location_2 = location + delta
        location.move(delta)

        self.assertTrue(cca(location.latitude, location_2.latitude))
        self.assertTrue(cca(location.longitude, location_2.longitude))

    def test_parse_gpx_with_node_with_comments(self):
        self.assertTrue(mod_gpxpy.parse(open('test_files/gpx-with-node-with-comments.gpx')))

    def __test_location_delta(self, location, distance):
        angles = [ x * 15 for x in range(int(360 / 15)) ]
        print(angles)

        previous_location = None

        distances_between_points = []

        for angle in angles:
            new_location = location + mod_geo.LocationDelta(angle=angle, distance=distance)
            # All locations same distance from center
            self.assertTrue(cca(location.distance_2d(new_location), distance))
            if previous_location:
                distances_between_points.append(new_location.distance_2d(previous_location))
            previous_location = new_location

        print(distances_between_points)
        # All points should be equidistant on a circle:
        for i in range(1, len(distances_between_points)):
            self.assertTrue(cca(distances_between_points[0], distances_between_points[i]))

    def test_gpx_10_fields(self):
        """ Test (de) serialization all gpx1.0 fields """

        with open('test_files/gpx1.0_with_all_fields.gpx') as f:
            xml = f.read()

        original_gpx = mod_gpxpy.parse(xml)

        # Serialize and parse again to be sure that all is preserved:
        reparsed_gpx = mod_gpxpy.parse(original_gpx.to_xml())

        original_dom = mod_minidom.parseString(xml)
        reparsed_dom = mod_minidom.parseString(reparsed_gpx.to_xml())

        # Validated  with SAXParser in "make test"
        with open('test_files/validation_gpx10.gpx', 'w') as f:
            f.write(reparsed_gpx.to_xml())

        for gpx in (original_gpx, reparsed_gpx):
            for dom in (original_dom, reparsed_dom):
                self.assertEquals(gpx.version, '1.0')
                self.assertEquals(get_dom_node(dom, 'gpx').attributes['version'].nodeValue, '1.0')

                self.assertEquals(gpx.creator, '...')
                self.assertEquals(get_dom_node(dom, 'gpx').attributes['creator'].nodeValue, '...')

                self.assertEquals(gpx.name, 'example name')
                self.assertEquals(get_dom_node(dom, 'gpx/name').firstChild.nodeValue, 'example name')

                self.assertEquals(gpx.description, 'example description')
                self.assertEquals(get_dom_node(dom, 'gpx/desc').firstChild.nodeValue, 'example description')

                self.assertEquals(gpx.author_name, 'example author')
                self.assertEquals(get_dom_node(dom, 'gpx/author').firstChild.nodeValue, 'example author')

                self.assertEquals(gpx.author_email, 'example@email.com')
                self.assertEquals(get_dom_node(dom, 'gpx/email').firstChild.nodeValue, 'example@email.com')

                self.assertEquals(gpx.link, 'http://example.url')
                self.assertEquals(get_dom_node(dom, 'gpx/url').firstChild.nodeValue, 'http://example.url')

                self.assertEquals(gpx.link_text, 'example urlname')
                self.assertEquals(get_dom_node(dom, 'gpx/urlname').firstChild.nodeValue, 'example urlname')

                self.assertEquals(gpx.time, mod_datetime.datetime(2013, 1, 1, 12, 0))
                self.assertTrue(get_dom_node(dom, 'gpx/time').firstChild.nodeValue in ('2013-01-01T12:00:00Z', '2013-01-01T12:00:00'))

                self.assertEquals(gpx.keywords, 'example keywords')
                self.assertEquals(get_dom_node(dom, 'gpx/keywords').firstChild.nodeValue, 'example keywords')

                self.assertEquals(gpx.bounds.min_latitude, 1.2)
                self.assertEquals(get_dom_node(dom, 'gpx/bounds').attributes['minlat'].value, '1.2')

                # Waypoints:

                self.assertEquals(len(gpx.waypoints), 2)

                self.assertEquals(gpx.waypoints[0].latitude, 12.3)
                self.assertEquals(get_dom_node(dom, 'gpx/wpt[0]').attributes['lat'].value, '12.3')

                self.assertEquals(gpx.waypoints[0].longitude, 45.6)
                self.assertEquals(get_dom_node(dom, 'gpx/wpt[0]').attributes['lon'].value, '45.6')

                self.assertEquals(gpx.waypoints[0].longitude, 45.6)
                self.assertEquals(get_dom_node(dom, 'gpx/wpt[0]').attributes['lon'].value, '45.6')

                self.assertEquals(gpx.waypoints[0].elevation, 75.1)
                self.assertEquals(get_dom_node(dom, 'gpx/wpt[0]/ele').firstChild.nodeValue, '75.1')

                self.assertEquals(gpx.waypoints[0].time, mod_datetime.datetime(2013, 1, 2, 2, 3))
                self.assertEquals(get_dom_node(dom, 'gpx/wpt[0]/time').firstChild.nodeValue, '2013-01-02T02:03:00Z')

                self.assertEquals(gpx.waypoints[0].magnetic_variation, 1.1)
                self.assertEquals(get_dom_node(dom, 'gpx/wpt[0]/magvar').firstChild.nodeValue, '1.1')

                self.assertEquals(gpx.waypoints[0].geoid_height, 2.0)
                self.assertEquals(get_dom_node(dom, 'gpx/wpt[0]/geoidheight').firstChild.nodeValue, '2.0')

                self.assertEquals(gpx.waypoints[0].name, 'example name')
                self.assertEquals(get_dom_node(dom, 'gpx/wpt[0]/name').firstChild.nodeValue, 'example name')

                self.assertEquals(gpx.waypoints[0].comment, 'example cmt')
                self.assertEquals(get_dom_node(dom, 'gpx/wpt[0]/cmt').firstChild.nodeValue, 'example cmt')

                self.assertEquals(gpx.waypoints[0].description, 'example desc')
                self.assertEquals(get_dom_node(dom, 'gpx/wpt[0]/desc').firstChild.nodeValue, 'example desc')

                self.assertEquals(gpx.waypoints[0].source, 'example src')
                self.assertEquals(get_dom_node(dom, 'gpx/wpt[0]/src').firstChild.nodeValue, 'example src')

                self.assertEquals(gpx.waypoints[0].link, 'example url')
                self.assertEquals(get_dom_node(dom, 'gpx/wpt[0]/url').firstChild.nodeValue, 'example url')

                self.assertEquals(gpx.waypoints[0].link_text, 'example urlname')
                self.assertEquals(get_dom_node(dom, 'gpx/wpt[0]/urlname').firstChild.nodeValue, 'example urlname')

                self.assertEquals(gpx.waypoints[1].latitude, 13.4)
                self.assertEquals(get_dom_node(dom, 'gpx/wpt[1]').attributes['lat'].value, '13.4')

                self.assertEquals(gpx.waypoints[1].longitude, 46.7)
                self.assertEquals(get_dom_node(dom, 'gpx/wpt[1]').attributes['lon'].value, '46.7')

                self.assertEquals(len(gpx.routes), 2)

                self.assertEquals(gpx.routes[0].name, 'example name')
                self.assertEquals(get_dom_node(dom, 'gpx/rte[0]/name').firstChild.nodeValue, 'example name')

                self.assertEquals(gpx.routes[0].comment, 'example cmt')
                self.assertEquals(get_dom_node(dom, 'gpx/rte[0]/cmt').firstChild.nodeValue, 'example cmt')

                self.assertEquals(gpx.routes[0].description, 'example desc')
                self.assertEquals(get_dom_node(dom, 'gpx/rte[0]/desc').firstChild.nodeValue, 'example desc')

                self.assertEquals(gpx.routes[0].source, 'example src')
                self.assertEquals(get_dom_node(dom, 'gpx/rte[0]/src').firstChild.nodeValue, 'example src')

                self.assertEquals(gpx.routes[0].link, 'example url')
                self.assertEquals(get_dom_node(dom, 'gpx/rte[0]/url').firstChild.nodeValue, 'example url')

                # Rte pt:

                self.assertEquals(gpx.routes[0].points[0].latitude, 10)
                self.assertTrue(get_dom_node(dom, 'gpx/rte[0]/rtept[0]').attributes['lat'].value in ('10.0', '10'))

                self.assertEquals(gpx.routes[0].points[0].longitude, 20)
                self.assertTrue(get_dom_node(dom, 'gpx/rte[0]/rtept[0]').attributes['lon'].value in ('20.0', '20'))

                self.assertEquals(gpx.routes[0].points[0].elevation, 75.1)
                self.assertEquals(get_dom_node(dom, 'gpx/rte[0]/rtept[0]/ele').firstChild.nodeValue, '75.1')

                self.assertEquals(gpx.routes[0].points[0].time, mod_datetime.datetime(2013, 1, 2, 2, 3, 3))
                self.assertEquals(get_dom_node(dom, 'gpx/rte[0]/rtept[0]/time').firstChild.nodeValue, '2013-01-02T02:03:03Z')

                self.assertEquals(gpx.routes[0].points[0].magnetic_variation, 1.2)
                self.assertEquals(get_dom_node(dom, 'gpx/rte[0]/rtept[0]/magvar').firstChild.nodeValue, '1.2')

                self.assertEquals(gpx.routes[0].points[0].geoid_height, 2.1)
                self.assertEquals(get_dom_node(dom, 'gpx/rte[0]/rtept[0]/geoidheight').firstChild.nodeValue, '2.1')

                self.assertEquals(gpx.routes[0].points[0].name, 'example name r')
                self.assertEquals(get_dom_node(dom, 'gpx/rte[0]/rtept[0]/name').firstChild.nodeValue, 'example name r')

                self.assertEquals(gpx.routes[0].points[0].comment, 'example cmt r')
                self.assertEquals(get_dom_node(dom, 'gpx/rte[0]/rtept[0]/cmt').firstChild.nodeValue, 'example cmt r')

                self.assertEquals(gpx.routes[0].points[0].description, 'example desc r')
                self.assertEquals(get_dom_node(dom, 'gpx/rte[0]/rtept[0]/desc').firstChild.nodeValue, 'example desc r')

                self.assertEquals(gpx.routes[0].points[0].source, 'example src r')
                self.assertEquals(get_dom_node(dom, 'gpx/rte[0]/rtept[0]/src').firstChild.nodeValue, 'example src r')

                self.assertEquals(gpx.routes[0].points[0].link, 'example url r')
                self.assertEquals(get_dom_node(dom, 'gpx/rte[0]/rtept[0]/url').firstChild.nodeValue, 'example url r')

                self.assertEquals(gpx.routes[0].points[0].link_text, 'example urlname r')
                self.assertEquals(get_dom_node(dom, 'gpx/rte[0]/rtept[0]/urlname').firstChild.nodeValue, 'example urlname r')

                self.assertEquals(gpx.routes[0].points[0].symbol, 'example sym r')
                self.assertEquals(get_dom_node(dom, 'gpx/rte[0]/rtept[0]/sym').firstChild.nodeValue, 'example sym r')

                self.assertEquals(gpx.routes[0].points[0].type, 'example type r')
                self.assertEquals(get_dom_node(dom, 'gpx/rte[0]/rtept[0]/type').firstChild.nodeValue, 'example type r')

                self.assertEquals(gpx.routes[0].points[0].type_of_gpx_fix, '3d')
                self.assertEquals(get_dom_node(dom, 'gpx/rte[0]/rtept[0]/fix').firstChild.nodeValue, '3d')

                self.assertEquals(gpx.routes[0].points[0].satellites, 6)
                self.assertEquals(get_dom_node(dom, 'gpx/rte[0]/rtept[0]/sat').firstChild.nodeValue, '6')

                self.assertEquals(gpx.routes[0].points[0].vertical_dilution, 8)
                self.assertTrue(get_dom_node(dom, 'gpx/rte[0]/rtept[0]/vdop').firstChild.nodeValue in ('8.0', '8'))

                self.assertEquals(gpx.routes[0].points[0].horizontal_dilution, 7)
                self.assertTrue(get_dom_node(dom, 'gpx/rte[0]/rtept[0]/hdop').firstChild.nodeValue in ('7.0', '7'))

                self.assertEquals(gpx.routes[0].points[0].position_dilution, 9)
                self.assertTrue(get_dom_node(dom, 'gpx/rte[0]/rtept[0]/pdop').firstChild.nodeValue in ('9.0', '9'))

                self.assertEquals(gpx.routes[0].points[0].age_of_dgps_data, 10)
                self.assertTrue(get_dom_node(dom, 'gpx/rte[0]/rtept[0]/ageofdgpsdata').firstChild.nodeValue in ('10.0', '10'))

                self.assertEquals(gpx.routes[0].points[0].dgps_id, '99')
                self.assertEquals(get_dom_node(dom, 'gpx/rte[0]/rtept[0]/dgpsid').firstChild.nodeValue, '99')

                # second rtept:

                self.assertEquals(gpx.routes[0].points[1].latitude, 11)
                self.assertTrue(get_dom_node(dom, 'gpx/rte[0]/rtept[1]').attributes['lat'].value in ('11.0', '11'))

                self.assertEquals(gpx.routes[0].points[1].longitude, 21)
                self.assertTrue(get_dom_node(dom, 'gpx/rte[0]/rtept[1]').attributes['lon'].value in ('21.0', '21'))

                # Rte

                self.assertEquals(gpx.routes[1].name, 'second route')
                self.assertEquals(get_dom_node(dom, 'gpx/rte[1]/name').firstChild.nodeValue, 'second route')

                self.assertEquals(gpx.routes[1].description, 'example desc 2')
                self.assertEquals(get_dom_node(dom, 'gpx/rte[1]/desc').firstChild.nodeValue, 'example desc 2')

                self.assertEquals(gpx.routes[0].link_text, 'example urlname')
                self.assertEquals(get_dom_node(dom, 'gpx/rte[0]/urlname').firstChild.nodeValue, 'example urlname')

                self.assertEquals(gpx.routes[0].number, 7)
                self.assertEquals(get_dom_node(dom, 'gpx/rte[0]/number').firstChild.nodeValue, '7')

                self.assertEquals(len(gpx.routes[0].points), 3)
                self.assertEquals(len(gpx.routes[1].points), 2)

                # trk:

                self.assertEquals(len(gpx.tracks), 2)

                self.assertEquals(gpx.tracks[0].name, 'example name t')
                self.assertEquals(get_dom_node(dom, 'gpx/trk[0]/name').firstChild.nodeValue, 'example name t')

                self.assertEquals(gpx.tracks[0].comment, 'example cmt t')
                self.assertEquals(get_dom_node(dom, 'gpx/trk[0]/cmt').firstChild.nodeValue, 'example cmt t')

                self.assertEquals(gpx.tracks[0].description, 'example desc t')
                self.assertEquals(get_dom_node(dom, 'gpx/trk[0]/desc').firstChild.nodeValue, 'example desc t')

                self.assertEquals(gpx.tracks[0].source, 'example src t')
                self.assertEquals(get_dom_node(dom, 'gpx/trk[0]/src').firstChild.nodeValue, 'example src t')

                self.assertEquals(gpx.tracks[0].link, 'example url t')
                self.assertEquals(get_dom_node(dom, 'gpx/trk[0]/url').firstChild.nodeValue, 'example url t')

                self.assertEquals(gpx.tracks[0].link_text, 'example urlname t')
                self.assertEquals(get_dom_node(dom, 'gpx/trk[0]/urlname').firstChild.nodeValue, 'example urlname t')

                self.assertEquals(gpx.tracks[0].number, 1)
                self.assertEquals(get_dom_node(dom, 'gpx/trk[0]/number').firstChild.nodeValue, '1')

                # trkpt:

                self.assertEquals(gpx.tracks[0].segments[0].points[0].elevation, 11.1)
                self.assertEquals(get_dom_node(dom, 'gpx/trk[0]/trkseg[0]/trkpt[0]/ele').firstChild.nodeValue, '11.1')

                self.assertEquals(gpx.tracks[0].segments[0].points[0].time, mod_datetime.datetime(2013, 1, 1, 12, 0, 4))
                self.assertTrue(get_dom_node(dom, 'gpx/trk[0]/trkseg[0]/trkpt[0]/time').firstChild.nodeValue in ('2013-01-01T12:00:04Z', '2013-01-01T12:00:04'))

                self.assertEquals(gpx.tracks[0].segments[0].points[0].magnetic_variation, 12)
                self.assertTrue(get_dom_node(dom, 'gpx/trk[0]/trkseg[0]/trkpt[0]/magvar').firstChild.nodeValue in ('12.0', '12'))

                self.assertEquals(gpx.tracks[0].segments[0].points[0].geoid_height, 13.0)
                self.assertTrue(get_dom_node(dom, 'gpx/trk[0]/trkseg[0]/trkpt[0]/geoidheight').firstChild.nodeValue in ('13.0', '13'))

                self.assertEquals(gpx.tracks[0].segments[0].points[0].name, 'example name t')
                self.assertEquals(get_dom_node(dom, 'gpx/trk[0]/trkseg[0]/trkpt[0]/name').firstChild.nodeValue, 'example name t')

                self.assertEquals(gpx.tracks[0].segments[0].points[0].comment, 'example cmt t')
                self.assertEquals(get_dom_node(dom, 'gpx/trk[0]/trkseg[0]/trkpt[0]/cmt').firstChild.nodeValue, 'example cmt t')

                self.assertEquals(gpx.tracks[0].segments[0].points[0].description, 'example desc t')
                self.assertEquals(get_dom_node(dom, 'gpx/trk[0]/trkseg[0]/trkpt[0]/desc').firstChild.nodeValue, 'example desc t')

                self.assertEquals(gpx.tracks[0].segments[0].points[0].source, 'example src t')
                self.assertEquals(get_dom_node(dom, 'gpx/trk[0]/trkseg[0]/trkpt[0]/src').firstChild.nodeValue, 'example src t')

                self.assertEquals(gpx.tracks[0].segments[0].points[0].link, 'example url t')
                self.assertEquals(get_dom_node(dom, 'gpx/trk[0]/trkseg[0]/trkpt[0]/url').firstChild.nodeValue, 'example url t')

                self.assertEquals(gpx.tracks[0].segments[0].points[0].link_text, 'example urlname t')
                self.assertEquals(get_dom_node(dom, 'gpx/trk[0]/trkseg[0]/trkpt[0]/urlname').firstChild.nodeValue, 'example urlname t')

                self.assertEquals(gpx.tracks[0].segments[0].points[0].symbol, 'example sym t')
                self.assertEquals(get_dom_node(dom, 'gpx/trk[0]/trkseg[0]/trkpt[0]/sym').firstChild.nodeValue, 'example sym t')

                self.assertEquals(gpx.tracks[0].segments[0].points[0].type, 'example type t')
                self.assertEquals(get_dom_node(dom, 'gpx/trk[0]/trkseg[0]/trkpt[0]/type').firstChild.nodeValue, 'example type t')

                self.assertEquals(gpx.tracks[0].segments[0].points[0].type_of_gpx_fix, '3d')
                self.assertEquals(get_dom_node(dom, 'gpx/trk[0]/trkseg[0]/trkpt[0]/fix').firstChild.nodeValue, '3d')

                self.assertEquals(gpx.tracks[0].segments[0].points[0].satellites, 100)
                self.assertEquals(get_dom_node(dom, 'gpx/trk[0]/trkseg[0]/trkpt[0]/sat').firstChild.nodeValue, '100')

                self.assertEquals(gpx.tracks[0].segments[0].points[0].vertical_dilution, 102.)
                self.assertTrue(get_dom_node(dom, 'gpx/trk[0]/trkseg[0]/trkpt[0]/vdop').firstChild.nodeValue in ('102.0', '102'))

                self.assertEquals(gpx.tracks[0].segments[0].points[0].horizontal_dilution, 101)
                self.assertTrue(get_dom_node(dom, 'gpx/trk[0]/trkseg[0]/trkpt[0]/hdop').firstChild.nodeValue in ('101.0', '101'))

                self.assertEquals(gpx.tracks[0].segments[0].points[0].position_dilution, 103)
                self.assertTrue(get_dom_node(dom, 'gpx/trk[0]/trkseg[0]/trkpt[0]/pdop').firstChild.nodeValue in ('103.0', '103'))

                self.assertEquals(gpx.tracks[0].segments[0].points[0].age_of_dgps_data, 104)
                self.assertTrue(get_dom_node(dom, 'gpx/trk[0]/trkseg[0]/trkpt[0]/ageofdgpsdata').firstChild.nodeValue in ('104.0', '104'))

                self.assertEquals(gpx.tracks[0].segments[0].points[0].dgps_id, '99')
                self.assertEquals(get_dom_node(dom, 'gpx/trk[0]/trkseg[0]/trkpt[0]/dgpsid').firstChild.nodeValue, '99')

    def test_gpx_11_fields(self):
        """ Test (de) serialization all gpx1.0 fields """

        with open('test_files/gpx1.1_with_all_fields.gpx') as f:
            xml = f.read()

        original_gpx = mod_gpxpy.parse(xml)

        # Serialize and parse again to be sure that all is preserved:
        reparsed_gpx = mod_gpxpy.parse(original_gpx.to_xml('1.1'))

        original_dom = mod_minidom.parseString(xml)
        reparsed_dom = mod_minidom.parseString(reparsed_gpx.to_xml('1.1'))

        for gpx in (original_gpx, reparsed_gpx):
            for dom in (original_dom, reparsed_dom):
                self.assertEquals(gpx.version, '1.1')
                self.assertEquals(get_dom_node(dom, 'gpx').attributes['version'].nodeValue, '1.1')

                self.assertEquals(gpx.creator, '...')
                self.assertEquals(get_dom_node(dom, 'gpx').attributes['creator'].nodeValue, '...')

                self.assertEquals(gpx.name, 'example name')
                self.assertEquals(get_dom_node(dom, 'gpx/metadata/name').firstChild.nodeValue, 'example name')

                self.assertEquals(gpx.description, 'example description')
                self.assertEquals(get_dom_node(dom, 'gpx/metadata/desc').firstChild.nodeValue, 'example description')

                self.assertEquals(gpx.author_name, 'author name')
                self.assertEquals(get_dom_node(dom, 'gpx/metadata/author/name').firstChild.nodeValue, 'author name')

                self.assertEquals(gpx.author_email, 'aaa@bbb.com')
                self.assertEquals(get_dom_node(dom, 'gpx/metadata/author/email').attributes['id'].nodeValue, 'aaa')
                self.assertEquals(get_dom_node(dom, 'gpx/metadata/author/email').attributes['domain'].nodeValue, 'bbb.com')

                self.assertEquals(gpx.author_link, 'http://link')
                self.assertEquals(get_dom_node(dom, 'gpx/metadata/author/link').attributes['href'].nodeValue, 'http://link')

                self.assertEquals(gpx.author_link_text, 'link text')
                self.assertEquals(get_dom_node(dom, 'gpx/metadata/author/link/text').firstChild.nodeValue, 'link text')

                self.assertEquals(gpx.author_link_type, 'link type')
                self.assertEquals(get_dom_node(dom, 'gpx/metadata/author/link/type').firstChild.nodeValue, 'link type')

                self.assertEquals(gpx.copyright_author, 'gpxauth')
                self.assertEquals(get_dom_node(dom, 'gpx/metadata/copyright').attributes['author'].nodeValue, 'gpxauth')

                self.assertEquals(gpx.copyright_year, '2013')
                self.assertEquals(get_dom_node(dom, 'gpx/metadata/copyright/year').firstChild.nodeValue, '2013')

                self.assertEquals(gpx.copyright_license, 'lic')
                self.assertEquals(get_dom_node(dom, 'gpx/metadata/copyright/license').firstChild.nodeValue, 'lic')

                self.assertEquals(gpx.link, 'http://link2')
                self.assertEquals(get_dom_node(dom, 'gpx/metadata/link').attributes['href'].nodeValue, 'http://link2')

                self.assertEquals(gpx.link_text, 'link text2')
                self.assertEquals(get_dom_node(dom, 'gpx/metadata/link/text').firstChild.nodeValue, 'link text2')

                self.assertEquals(gpx.link_type, 'link type2')
                self.assertEquals(get_dom_node(dom, 'gpx/metadata/link/type').firstChild.nodeValue, 'link type2')

                self.assertEquals(gpx.time, mod_datetime.datetime(2013, 1, 1, 12, 0))
                self.assertTrue(get_dom_node(dom, 'gpx/metadata/time').firstChild.nodeValue in ('2013-01-01T12:00:00Z', '2013-01-01T12:00:00'))

                self.assertEquals(gpx.keywords, 'example keywords')
                self.assertEquals(get_dom_node(dom, 'gpx/metadata/keywords').firstChild.nodeValue, 'example keywords')

                self.assertEquals(gpx.bounds.min_latitude, 1.2)
                self.assertEquals(get_dom_node(dom, 'gpx/metadata/bounds').attributes['minlat'].value, '1.2')

                # TODO

                self.assertEquals(len(gpx.metadata_extensions), 3)
                self.assertEquals(gpx.metadata_extensions['aaa'], 'bbb')
                self.assertEquals(gpx.metadata_extensions['bbb'], 'ccc')
                self.assertEquals(gpx.metadata_extensions['ccc'], 'ddd')
                self.assertEquals(get_dom_node(dom, 'gpx/metadata/extensions/aaa').firstChild.nodeValue, 'bbb')
                self.assertEquals(get_dom_node(dom, 'gpx/metadata/extensions/bbb').firstChild.nodeValue, 'ccc')
                self.assertEquals(get_dom_node(dom, 'gpx/metadata/extensions/ccc').firstChild.nodeValue, 'ddd')

                self.assertEquals(2, len(gpx.waypoints))

                self.assertEquals(gpx.waypoints[0].latitude, 12.3)
                self.assertEquals(get_dom_node(dom, 'gpx/wpt[0]').attributes['lat'].value, '12.3')

                self.assertEquals(gpx.waypoints[0].longitude, 45.6)
                self.assertEquals(get_dom_node(dom, 'gpx/wpt[0]').attributes['lon'].value, '45.6')

                self.assertEquals(gpx.waypoints[0].longitude, 45.6)
                self.assertEquals(get_dom_node(dom, 'gpx/wpt[0]').attributes['lon'].value, '45.6')

                self.assertEquals(gpx.waypoints[0].elevation, 75.1)
                self.assertEquals(get_dom_node(dom, 'gpx/wpt[0]/ele').firstChild.nodeValue, '75.1')

                self.assertEquals(gpx.waypoints[0].time, mod_datetime.datetime(2013, 1, 2, 2, 3))
                self.assertEquals(get_dom_node(dom, 'gpx/wpt[0]/time').firstChild.nodeValue, '2013-01-02T02:03:00Z')

                self.assertEquals(gpx.waypoints[0].magnetic_variation, 1.1)
                self.assertEquals(get_dom_node(dom, 'gpx/wpt[0]/magvar').firstChild.nodeValue, '1.1')

                self.assertEquals(gpx.waypoints[0].geoid_height, 2.0)
                self.assertEquals(get_dom_node(dom, 'gpx/wpt[0]/geoidheight').firstChild.nodeValue, '2.0')

                self.assertEquals(gpx.waypoints[0].name, 'example name')
                self.assertEquals(get_dom_node(dom, 'gpx/wpt[0]/name').firstChild.nodeValue, 'example name')

                self.assertEquals(gpx.waypoints[0].comment, 'example cmt')
                self.assertEquals(get_dom_node(dom, 'gpx/wpt[0]/cmt').firstChild.nodeValue, 'example cmt')

                self.assertEquals(gpx.waypoints[0].description, 'example desc')
                self.assertEquals(get_dom_node(dom, 'gpx/wpt[0]/desc').firstChild.nodeValue, 'example desc')

                self.assertEquals(gpx.waypoints[0].source, 'example src')
                self.assertEquals(get_dom_node(dom, 'gpx/wpt[0]/src').firstChild.nodeValue, 'example src')

                self.assertEquals(gpx.waypoints[0].link, 'http://link3')
                self.assertEquals(get_dom_node(dom, 'gpx/wpt[0]/link').attributes['href'].nodeValue, 'http://link3')

                self.assertEquals(gpx.waypoints[0].link_text, 'link text3')
                self.assertEquals(get_dom_node(dom, 'gpx/wpt[0]/link/text').firstChild.nodeValue, 'link text3')

                self.assertEquals(gpx.waypoints[0].link_type, 'link type3')
                self.assertEquals(get_dom_node(dom, 'gpx/wpt[0]/link/type').firstChild.nodeValue, 'link type3')

                self.assertEquals(gpx.waypoints[1].latitude, 13.4)
                self.assertEquals(get_dom_node(dom, 'gpx/wpt[1]').attributes['lat'].value, '13.4')

                self.assertEquals(gpx.waypoints[1].longitude, 46.7)
                self.assertEquals(get_dom_node(dom, 'gpx/wpt[1]').attributes['lon'].value, '46.7')

                self.assertEquals(2, len(gpx.waypoints[0].extensions))
                self.assertEquals('bbb', gpx.waypoints[0].extensions['aaa'])
                self.assertEquals('ddd', gpx.waypoints[0].extensions['ccc'])

                # 1. rte

                self.assertEquals(gpx.routes[0].name, 'example name')
                self.assertEquals(get_dom_node(dom, 'gpx/rte[0]/name').firstChild.nodeValue, 'example name')

                self.assertEquals(gpx.routes[0].comment, 'example cmt')
                self.assertEquals(get_dom_node(dom, 'gpx/rte[0]/cmt').firstChild.nodeValue, 'example cmt')

                self.assertEquals(gpx.routes[0].description, 'example desc')
                self.assertEquals(get_dom_node(dom, 'gpx/rte[0]/desc').firstChild.nodeValue, 'example desc')

                self.assertEquals(gpx.routes[0].source, 'example src')
                self.assertEquals(get_dom_node(dom, 'gpx/rte[0]/src').firstChild.nodeValue, 'example src')

                self.assertEquals(gpx.routes[0].link, 'http://link3')
                self.assertEquals(get_dom_node(dom, 'gpx/rte[0]/link').attributes['href'].nodeValue, 'http://link3')

                self.assertEquals(gpx.routes[0].link_text, 'link text3')
                self.assertEquals(get_dom_node(dom, 'gpx/rte[0]/link/text').firstChild.nodeValue, 'link text3')

                self.assertEquals(gpx.routes[0].link_type, 'link type3')
                self.assertEquals(get_dom_node(dom, 'gpx/rte[0]/link/type').firstChild.nodeValue, 'link type3')

                self.assertEquals(gpx.routes[0].number, 7)
                self.assertEquals(get_dom_node(dom, 'gpx/rte[0]/number').firstChild.nodeValue, '7')

                self.assertEquals(gpx.routes[0].type, 'rte type')
                self.assertEquals(get_dom_node(dom, 'gpx/rte[0]/type').firstChild.nodeValue, 'rte type')

                self.assertEquals(2, len(gpx.routes[0].extensions))
                self.assertEquals(gpx.routes[0].extensions['rtee1'], '1')
                self.assertEquals(gpx.routes[0].extensions['rtee2'], '2')


                # 2. rte

                self.assertEquals(gpx.routes[1].name, 'second route')
                self.assertEquals(get_dom_node(dom, 'gpx/rte[1]/name').firstChild.nodeValue, 'second route')

                self.assertEquals(gpx.routes[1].description, 'example desc 2')
                self.assertEquals(get_dom_node(dom, 'gpx/rte[1]/desc').firstChild.nodeValue, 'example desc 2')

                self.assertEquals(gpx.routes[1].link, None)

                self.assertEquals(gpx.routes[0].number, 7)
                self.assertEquals(get_dom_node(dom, 'gpx/rte[0]/number').firstChild.nodeValue, '7')

                self.assertEquals(len(gpx.routes[0].points), 3)
                self.assertEquals(len(gpx.routes[1].points), 2)

                # Rtept

                self.assertEquals(gpx.routes[0].points[0].latitude, 10)
                self.assertTrue(get_dom_node(dom, 'gpx/rte[0]/rtept[0]').attributes['lat'].value in ('10.0', '10'))

                self.assertEquals(gpx.routes[0].points[0].longitude, 20)
                self.assertTrue(get_dom_node(dom, 'gpx/rte[0]/rtept[0]').attributes['lon'].value in ('20.0', '20'))

                self.assertEquals(gpx.routes[0].points[0].elevation, 75.1)
                self.assertEquals(get_dom_node(dom, 'gpx/rte[0]/rtept[0]/ele').firstChild.nodeValue, '75.1')

                self.assertEquals(gpx.routes[0].points[0].time, mod_datetime.datetime(2013, 1, 2, 2, 3, 3))
                self.assertEquals(get_dom_node(dom, 'gpx/rte[0]/rtept[0]/time').firstChild.nodeValue, '2013-01-02T02:03:03Z')

                self.assertEquals(gpx.routes[0].points[0].magnetic_variation, 1.2)
                self.assertEquals(get_dom_node(dom, 'gpx/rte[0]/rtept[0]/magvar').firstChild.nodeValue, '1.2')

                self.assertEquals(gpx.routes[0].points[0].geoid_height, 2.1)
                self.assertEquals(get_dom_node(dom, 'gpx/rte[0]/rtept[0]/geoidheight').firstChild.nodeValue, '2.1')

                self.assertEquals(gpx.routes[0].points[0].name, 'example name r')
                self.assertEquals(get_dom_node(dom, 'gpx/rte[0]/rtept[0]/name').firstChild.nodeValue, 'example name r')

                self.assertEquals(gpx.routes[0].points[0].comment, 'example cmt r')
                self.assertEquals(get_dom_node(dom, 'gpx/rte[0]/rtept[0]/cmt').firstChild.nodeValue, 'example cmt r')

                self.assertEquals(gpx.routes[0].points[0].description, 'example desc r')
                self.assertEquals(get_dom_node(dom, 'gpx/rte[0]/rtept[0]/desc').firstChild.nodeValue, 'example desc r')

                self.assertEquals(gpx.routes[0].points[0].source, 'example src r')
                self.assertEquals(get_dom_node(dom, 'gpx/rte[0]/rtept[0]/src').firstChild.nodeValue, 'example src r')

                self.assertEquals(gpx.routes[0].points[0].link, 'http://linkrtept')
                self.assertEquals(get_dom_node(dom, 'gpx/rte[0]/rtept[0]/link').attributes['href'].nodeValue, 'http://linkrtept')

                self.assertEquals(gpx.routes[0].points[0].link_text, 'rtept link')
                self.assertEquals(get_dom_node(dom, 'gpx/rte[0]/rtept[0]/link/text').firstChild.nodeValue, 'rtept link')

                self.assertEquals(gpx.routes[0].points[0].link_type, 'rtept link type')
                self.assertEquals(get_dom_node(dom, 'gpx/rte[0]/rtept[0]/link/type').firstChild.nodeValue, 'rtept link type')

                self.assertEquals(gpx.routes[0].points[0].symbol, 'example sym r')
                self.assertEquals(get_dom_node(dom, 'gpx/rte[0]/rtept[0]/sym').firstChild.nodeValue, 'example sym r')

                self.assertEquals(gpx.routes[0].points[0].type, 'example type r')
                self.assertEquals(get_dom_node(dom, 'gpx/rte[0]/rtept[0]/type').firstChild.nodeValue, 'example type r')

                self.assertEquals(gpx.routes[0].points[0].type_of_gpx_fix, '3d')
                self.assertEquals(get_dom_node(dom, 'gpx/rte[0]/rtept[0]/fix').firstChild.nodeValue, '3d')

                self.assertEquals(gpx.routes[0].points[0].satellites, 6)
                self.assertEquals(get_dom_node(dom, 'gpx/rte[0]/rtept[0]/sat').firstChild.nodeValue, '6')

                self.assertEquals(gpx.routes[0].points[0].vertical_dilution, 8)
                self.assertTrue(get_dom_node(dom, 'gpx/rte[0]/rtept[0]/vdop').firstChild.nodeValue in ('8.0', '8'))

                self.assertEquals(gpx.routes[0].points[0].horizontal_dilution, 7)
                self.assertTrue(get_dom_node(dom, 'gpx/rte[0]/rtept[0]/hdop').firstChild.nodeValue in ('7.0', '7'))

                self.assertEquals(gpx.routes[0].points[0].position_dilution, 9)
                self.assertTrue(get_dom_node(dom, 'gpx/rte[0]/rtept[0]/pdop').firstChild.nodeValue in ('9.0', '9'))

                self.assertEquals(gpx.routes[0].points[0].age_of_dgps_data, 10)
                self.assertTrue(get_dom_node(dom, 'gpx/rte[0]/rtept[0]/ageofdgpsdata').firstChild.nodeValue in ('10.0', '10'))

                self.assertEquals(gpx.routes[0].points[0].dgps_id, '99')
                self.assertEquals(get_dom_node(dom, 'gpx/rte[0]/rtept[0]/dgpsid').firstChild.nodeValue, '99')

                # second rtept:

                self.assertEquals(gpx.routes[0].points[1].latitude, 11)
                self.assertTrue(get_dom_node(dom, 'gpx/rte[0]/rtept[1]').attributes['lat'].value in ('11.0', '11'))

                self.assertEquals(gpx.routes[0].points[1].longitude, 21)
                self.assertTrue(get_dom_node(dom, 'gpx/rte[0]/rtept[1]').attributes['lon'].value in ('21.0', '21'))

                # gpx ext:
                self.assertEquals(1, len(gpx.extensions))
                self.assertEquals(gpx.extensions['gpxext'], '...')

                # trk

                self.assertEquals(len(gpx.tracks), 2)

                self.assertEquals(gpx.tracks[0].name, 'example name t')
                self.assertEquals(get_dom_node(dom, 'gpx/trk[0]/name').firstChild.nodeValue, 'example name t')

                self.assertEquals(gpx.tracks[0].comment, 'example cmt t')
                self.assertEquals(get_dom_node(dom, 'gpx/trk[0]/cmt').firstChild.nodeValue, 'example cmt t')

                self.assertEquals(gpx.tracks[0].description, 'example desc t')
                self.assertEquals(get_dom_node(dom, 'gpx/trk[0]/desc').firstChild.nodeValue, 'example desc t')

                self.assertEquals(gpx.tracks[0].source, 'example src t')
                self.assertEquals(get_dom_node(dom, 'gpx/trk[0]/src').firstChild.nodeValue, 'example src t')

                self.assertEquals(gpx.tracks[0].link, 'http://trk')
                self.assertEquals(get_dom_node(dom, 'gpx/trk[0]/link').attributes['href'].nodeValue, 'http://trk')

                self.assertEquals(gpx.tracks[0].link_text, 'trk link')
                self.assertEquals(get_dom_node(dom, 'gpx/trk[0]/link/text').firstChild.nodeValue, 'trk link')

                self.assertEquals(gpx.tracks[0].link_type, 'trk link type')
                self.assertEquals(get_dom_node(dom, 'gpx/trk[0]/link/type').firstChild.nodeValue, 'trk link type')

                self.assertEquals(gpx.tracks[0].number, 1)
                self.assertEquals(get_dom_node(dom, 'gpx/trk[0]/number').firstChild.nodeValue, '1')

                self.assertEquals(gpx.tracks[0].type, 't')
                self.assertEquals(get_dom_node(dom, 'gpx/trk[0]/type').firstChild.nodeValue, 't')

                self.assertEquals(1, len(gpx.tracks[0].extensions))
                self.assertEquals('2', gpx.tracks[0].extensions['a1'])

                # trkpt:

                self.assertEquals(gpx.tracks[0].segments[0].points[0].elevation, 11.1)
                self.assertEquals(get_dom_node(dom, 'gpx/trk[0]/trkseg[0]/trkpt[0]/ele').firstChild.nodeValue, '11.1')

                self.assertEquals(gpx.tracks[0].segments[0].points[0].time, mod_datetime.datetime(2013, 1, 1, 12, 0, 4))
                self.assertTrue(get_dom_node(dom, 'gpx/trk[0]/trkseg[0]/trkpt[0]/time').firstChild.nodeValue in ('2013-01-01T12:00:04Z', '2013-01-01T12:00:04'))

                self.assertEquals(gpx.tracks[0].segments[0].points[0].magnetic_variation, 12)
                self.assertTrue(get_dom_node(dom, 'gpx/trk[0]/trkseg[0]/trkpt[0]/magvar').firstChild.nodeValue in ('12.0', '12'))

                self.assertEquals(gpx.tracks[0].segments[0].points[0].geoid_height, 13.0)
                self.assertTrue(get_dom_node(dom, 'gpx/trk[0]/trkseg[0]/trkpt[0]/geoidheight').firstChild.nodeValue in ('13.0', '13'))

                self.assertEquals(gpx.tracks[0].segments[0].points[0].name, 'example name t')
                self.assertEquals(get_dom_node(dom, 'gpx/trk[0]/trkseg[0]/trkpt[0]/name').firstChild.nodeValue, 'example name t')

                self.assertEquals(gpx.tracks[0].segments[0].points[0].comment, 'example cmt t')
                self.assertEquals(get_dom_node(dom, 'gpx/trk[0]/trkseg[0]/trkpt[0]/cmt').firstChild.nodeValue, 'example cmt t')

                self.assertEquals(gpx.tracks[0].segments[0].points[0].description, 'example desc t')
                self.assertEquals(get_dom_node(dom, 'gpx/trk[0]/trkseg[0]/trkpt[0]/desc').firstChild.nodeValue, 'example desc t')

                self.assertEquals(gpx.tracks[0].segments[0].points[0].source, 'example src t')
                self.assertEquals(get_dom_node(dom, 'gpx/trk[0]/trkseg[0]/trkpt[0]/src').firstChild.nodeValue, 'example src t')

                self.assertEquals(gpx.tracks[0].segments[0].points[0].link, 'http://trkpt')
                self.assertEquals(get_dom_node(dom, 'gpx/trk[0]/trkseg[0]/trkpt[0]/link').attributes['href'].nodeValue, 'http://trkpt')

                self.assertEquals(gpx.tracks[0].segments[0].points[0].link_text, 'trkpt link')
                self.assertEquals(get_dom_node(dom, 'gpx/trk[0]/trkseg[0]/trkpt[0]/link/text').firstChild.nodeValue, 'trkpt link')

                self.assertEquals(gpx.tracks[0].segments[0].points[0].link_type, 'trkpt link type')
                self.assertEquals(get_dom_node(dom, 'gpx/trk[0]/trkseg[0]/trkpt[0]/link/type').firstChild.nodeValue, 'trkpt link type')

                self.assertEquals(gpx.tracks[0].segments[0].points[0].symbol, 'example sym t')
                self.assertEquals(get_dom_node(dom, 'gpx/trk[0]/trkseg[0]/trkpt[0]/sym').firstChild.nodeValue, 'example sym t')

                self.assertEquals(gpx.tracks[0].segments[0].points[0].type, 'example type t')
                self.assertEquals(get_dom_node(dom, 'gpx/trk[0]/trkseg[0]/trkpt[0]/type').firstChild.nodeValue, 'example type t')

                self.assertEquals(gpx.tracks[0].segments[0].points[0].type_of_gpx_fix, '3d')
                self.assertEquals(get_dom_node(dom, 'gpx/trk[0]/trkseg[0]/trkpt[0]/fix').firstChild.nodeValue, '3d')

                self.assertEquals(gpx.tracks[0].segments[0].points[0].satellites, 100)
                self.assertEquals(get_dom_node(dom, 'gpx/trk[0]/trkseg[0]/trkpt[0]/sat').firstChild.nodeValue, '100')

                self.assertEquals(gpx.tracks[0].segments[0].points[0].vertical_dilution, 102.)
                self.assertTrue(get_dom_node(dom, 'gpx/trk[0]/trkseg[0]/trkpt[0]/vdop').firstChild.nodeValue in ('102.0', '102'))

                self.assertEquals(gpx.tracks[0].segments[0].points[0].horizontal_dilution, 101)
                self.assertTrue(get_dom_node(dom, 'gpx/trk[0]/trkseg[0]/trkpt[0]/hdop').firstChild.nodeValue in ('101.0', '101'))

                self.assertEquals(gpx.tracks[0].segments[0].points[0].position_dilution, 103)
                self.assertTrue(get_dom_node(dom, 'gpx/trk[0]/trkseg[0]/trkpt[0]/pdop').firstChild.nodeValue in ('103.0', '103'))

                self.assertEquals(gpx.tracks[0].segments[0].points[0].age_of_dgps_data, 104)
                self.assertTrue(get_dom_node(dom, 'gpx/trk[0]/trkseg[0]/trkpt[0]/ageofdgpsdata').firstChild.nodeValue in ('104.0', '104'))

                self.assertEquals(gpx.tracks[0].segments[0].points[0].dgps_id, '99')
                self.assertEquals(get_dom_node(dom, 'gpx/trk[0]/trkseg[0]/trkpt[0]/dgpsid').firstChild.nodeValue, '99')

                self.assertEquals(1, len(gpx.tracks[0].segments[0].points[0].extensions))
                self.assertEquals('true', gpx.tracks[0].segments[0].points[0].extensions['last'])

        # Validated with SAXParser in "make test"

        # Clear extensions because those should be declared in the <gpx> but
        # gpxpy don't have support for this (yet):
        reparsed_gpx.extensions = {}
        reparsed_gpx.metadata_extensions = {}
        for waypoint in reparsed_gpx.waypoints:
            waypoint.extensions = {}
        for route in reparsed_gpx.routes:
            route.extensions = {}
            for point in route.points:
                point.extensions = {}
        for track in reparsed_gpx.tracks:
            track.extensions = {}
            for segment in track.segments:
                segment.extensions = {}
                for point in segment.points:
                    point.extensions = {}

        with open('test_files/validation_gpx11.gpx', 'w') as f:
            f.write(reparsed_gpx.to_xml())

    def test_xml_chars_encode_decode(self):
        gpx = mod_gpxpy.gpx.GPX()
        gpx.name = "Test<a>jkljkl</gpx>"

        print(gpx.to_xml())

        gpx_2 = mod_gpxpy.parse(gpx.to_xml())

        self.assertTrue('<name>Test&lt;a&gt;jkljkl&lt;/gpx&gt;</name>' in gpx_2.to_xml())

    def test_10_to_11_conversion(self):
        """
        This tests checks that reparsing from 1.0 to 1.1 and from 1.1 to 1.0
        will preserver all fields common for both versions.
        """
        original_gpx = mod_gpx.GPX()
        original_gpx.creator = 'cr'
        original_gpx.name = 'q'
        original_gpx.description = 'w'
        original_gpx.time = mod_datetime.datetime(2014, 4, 7, 21, 17, 39)
        original_gpx.bounds = mod_gpx.GPXBounds(1, 2, 3, 4)
        original_gpx.author_name = '789'
        original_gpx.author_email = '256@aaa'
        original_gpx.link = 'http://9890'
        original_gpx.link_text = '77888'
        original_gpx.keywords = 'kw'

        original_waypoint = mod_gpx.GPXWaypoint()
        original_waypoint.latitude = 12.3
        original_waypoint.longitude = 13.4
        original_waypoint.elevation = 121.89
        original_waypoint.time = mod_datetime.datetime(2015, 5, 8, 21, 17, 39)
        original_waypoint.magnetic_variation = 1
        original_waypoint.geoid_height = 1
        original_waypoint.name = 'n'
        original_waypoint.comment = 'cm'
        original_waypoint.description = 'des'
        original_waypoint.source = 'src'
        original_waypoint.symbol = 'sym'
        original_waypoint.type = 'ty'
        original_waypoint.type_of_gpx_fix = 'dgps'
        original_waypoint.satellites = 13
        original_waypoint.horizontal_dilution = 14
        original_waypoint.vertical_dilution = 15
        original_waypoint.position_dilution = 16
        original_waypoint.age_of_dgps_data = 16
        original_waypoint.dgps_id = '17'
        original_gpx.waypoints.append(original_waypoint)

        original_route = mod_gpx.GPXRoute()
        original_route.name = 'rten'
        original_route.comment = 'rtecm'
        original_route.description = 'rtedesc'
        original_route.source = 'rtesrc'
        # TODO url
        original_route.number = 101

        original_route_points = mod_gpx.GPXRoutePoint()
        original_route_points.latitude = 34.5
        original_route_points.longitude = 56.6
        original_route_points.elevation = 1001
        original_route_points.time = mod_datetime.datetime(2015, 5, 8, 21, 17, 17)
        original_route_points.magnetic_variation = 12
        original_route_points.geoid_height = 13
        original_route_points.name = 'aaaaa'
        original_route_points.comment = 'wwww'
        original_route_points.description = 'cccc'
        original_route_points.source = 'qqq'
        # TODO url
        original_route_points.symbol = 'a.png'
        original_route_points.type = '2'
        original_route_points.type_of_gpx_fix = 'pps'
        original_route_points.satellites = 23
        original_route_points.horizontal_dilution = 19
        original_route_points.vertical_dilution = 20
        original_route_points.position_dilution = 21
        original_route_points.age_of_dgps_data = 22
        original_route_points.dgps_id = '23'
        original_route.points.append(original_route_points)
        original_gpx.routes.append(original_route)

        original_track = mod_gpx.GPXTrack()
        original_track.name = 'rten'
        original_track.comment = 'rtecm'
        original_track.description = 'rtedesc'
        original_track.source = 'rtesrc'
        # TODO url
        original_track.number = 101

        original_track_point = mod_gpx.GPXTrackPoint()
        original_track_point.latitude = 34.6
        original_track_point.longitude = 57.6
        original_track_point.elevation = 1002
        original_track_point.time = mod_datetime.datetime(2016, 5, 8, 21, 17, 17)
        original_track_point.magnetic_variation = 13
        original_track_point.geoid_height = 14
        original_track_point.name = 'aaaaajkjk'
        original_track_point.comment = 'wwwwii'
        original_track_point.description = 'ciccc'
        original_track_point.source = 'qssqq'
        # TODO url
        original_track_point.symbol = 'ai.png'
        original_track_point.type = '3'
        original_track_point.type_of_gpx_fix = 'pps'
        original_track_point.satellites = 24
        original_track_point.horizontal_dilution = 20
        original_track_point.vertical_dilution = 21
        original_track_point.position_dilution = 22
        original_track_point.age_of_dgps_data = 23
        original_track_point.dgps_id = '22'

        original_track.segments.append(mod_gpx.GPXTrackSegment())
        original_track.segments[0].points.append(original_track_point)

        original_gpx.tracks.append(original_track)

        # Convert do GPX1.0:
        xml_10 = original_gpx.to_xml('1.0')
        self.assertTrue('http://www.topografix.com/GPX/1/0' in xml_10)
        #pretty_print_xml(xml_10)
        gpx_1 = mod_gpxpy.parse(xml_10)

        # Convert do GPX1.1:
        xml_11 = gpx_1.to_xml('1.1')
        self.assertTrue('http://www.topografix.com/GPX/1/1' in xml_11 and 'metadata' in xml_11)
        pretty_print_xml(xml_11)
        gpx_2 = mod_gpxpy.parse(xml_11)

        # Convert do GPX1.0 again:
        xml_10 = gpx_2.to_xml('1.0')
        self.assertTrue('http://www.topografix.com/GPX/1/0' in xml_10)
        #pretty_print_xml(xml_10)
        gpx_3 = mod_gpxpy.parse(xml_10)

        for gpx in (gpx_1, gpx_2, gpx_3, ):
            self.assertTrue(gpx.creator is not None)
            self.assertEquals(original_gpx.creator, gpx.creator)

            self.assertTrue(gpx.name is not None)
            self.assertEquals(original_gpx.name, gpx.name)

            self.assertTrue(gpx.description is not None)
            self.assertEquals(original_gpx.description, gpx.description)

            self.assertTrue(gpx.keywords is not None)
            self.assertEquals(original_gpx.keywords, gpx.keywords)

            self.assertTrue(gpx.time is not None)
            self.assertEquals(original_gpx.time, gpx.time)

            self.assertTrue(gpx.author_name is not None)
            self.assertEquals(original_gpx.author_name, gpx.author_name)

            self.assertTrue(gpx.author_email is not None)
            self.assertEquals(original_gpx.author_email, gpx.author_email)

            self.assertTrue(gpx.link is not None)
            self.assertEquals(original_gpx.link, gpx.link)

            self.assertTrue(gpx.link_text is not None)
            self.assertEquals(original_gpx.link_text, gpx.link_text)

            self.assertTrue(gpx.bounds is not None)
            self.assertEquals(hash(original_gpx.bounds), hash(gpx.bounds))

            self.assertEquals(1, len(gpx.waypoints))

            self.assertTrue(gpx.waypoints[0].latitude is not None)
            self.assertEquals(original_gpx.waypoints[0].latitude, gpx.waypoints[0].latitude)

            self.assertTrue(gpx.waypoints[0].longitude is not None)
            self.assertEquals(original_gpx.waypoints[0].longitude, gpx.waypoints[0].longitude)

            self.assertTrue(gpx.waypoints[0].elevation is not None)
            self.assertEquals(original_gpx.waypoints[0].elevation, gpx.waypoints[0].elevation)

            self.assertTrue(gpx.waypoints[0].time is not None)
            self.assertEquals(original_gpx.waypoints[0].time, gpx.waypoints[0].time)

            self.assertTrue(gpx.waypoints[0].magnetic_variation is not None)
            self.assertEquals(original_gpx.waypoints[0].magnetic_variation, gpx.waypoints[0].magnetic_variation)

            self.assertTrue(gpx.waypoints[0].geoid_height is not None)
            self.assertEquals(original_gpx.waypoints[0].geoid_height, gpx.waypoints[0].geoid_height)

            self.assertTrue(gpx.waypoints[0].name is not None)
            self.assertEquals(original_gpx.waypoints[0].name, gpx.waypoints[0].name)

            self.assertTrue(gpx.waypoints[0].comment is not None)
            self.assertEquals(original_gpx.waypoints[0].comment, gpx.waypoints[0].comment)

            self.assertTrue(gpx.waypoints[0].description is not None)
            self.assertEquals(original_gpx.waypoints[0].description, gpx.waypoints[0].description)

            self.assertTrue(gpx.waypoints[0].source is not None)
            self.assertEquals(original_gpx.waypoints[0].source, gpx.waypoints[0].source)

            # TODO: Link/url

            self.assertTrue(gpx.waypoints[0].symbol is not None)
            self.assertEquals(original_gpx.waypoints[0].symbol, gpx.waypoints[0].symbol)

            self.assertTrue(gpx.waypoints[0].type is not None)
            self.assertEquals(original_gpx.waypoints[0].type, gpx.waypoints[0].type)

            self.assertTrue(gpx.waypoints[0].type_of_gpx_fix is not None)
            self.assertEquals(original_gpx.waypoints[0].type_of_gpx_fix, gpx.waypoints[0].type_of_gpx_fix)

            self.assertTrue(gpx.waypoints[0].satellites is not None)
            self.assertEquals(original_gpx.waypoints[0].satellites, gpx.waypoints[0].satellites)

            self.assertTrue(gpx.waypoints[0].horizontal_dilution is not None)
            self.assertEquals(original_gpx.waypoints[0].horizontal_dilution, gpx.waypoints[0].horizontal_dilution)

            self.assertTrue(gpx.waypoints[0].vertical_dilution is not None)
            self.assertEquals(original_gpx.waypoints[0].vertical_dilution, gpx.waypoints[0].vertical_dilution)

            self.assertTrue(gpx.waypoints[0].position_dilution is not None)
            self.assertEquals(original_gpx.waypoints[0].position_dilution, gpx.waypoints[0].position_dilution)

            self.assertTrue(gpx.waypoints[0].age_of_dgps_data is not None)
            self.assertEquals(original_gpx.waypoints[0].age_of_dgps_data, gpx.waypoints[0].age_of_dgps_data)

            self.assertTrue(gpx.waypoints[0].dgps_id is not None)
            self.assertEquals(original_gpx.waypoints[0].dgps_id, gpx.waypoints[0].dgps_id)

            # route(s):

            self.assertTrue(gpx.routes[0].name is not None)
            self.assertEquals(original_gpx.routes[0].name, gpx.routes[0].name)

            self.assertTrue(gpx.routes[0].comment is not None)
            self.assertEquals(original_gpx.routes[0].comment, gpx.routes[0].comment)

            self.assertTrue(gpx.routes[0].description is not None)
            self.assertEquals(original_gpx.routes[0].description, gpx.routes[0].description)

            self.assertTrue(gpx.routes[0].source is not None)
            self.assertEquals(original_gpx.routes[0].source, gpx.routes[0].source)

            self.assertTrue(gpx.routes[0].number is not None)
            self.assertEquals(original_gpx.routes[0].number, gpx.routes[0].number)

            self.assertTrue(gpx.routes[0].points[0].latitude is not None)
            self.assertEquals(original_gpx.routes[0].points[0].latitude, gpx.routes[0].points[0].latitude)

            self.assertTrue(gpx.routes[0].points[0].longitude is not None)
            self.assertEquals(original_gpx.routes[0].points[0].longitude, gpx.routes[0].points[0].longitude)

            self.assertTrue(gpx.routes[0].points[0].elevation is not None)
            self.assertEquals(original_gpx.routes[0].points[0].elevation, gpx.routes[0].points[0].elevation)

            self.assertTrue(gpx.routes[0].points[0].time is not None)
            self.assertEquals(original_gpx.routes[0].points[0].time, gpx.routes[0].points[0].time)

            self.assertTrue(gpx.routes[0].points[0].magnetic_variation is not None)
            self.assertEquals(original_gpx.routes[0].points[0].magnetic_variation, gpx.routes[0].points[0].magnetic_variation)

            self.assertTrue(gpx.routes[0].points[0].geoid_height is not None)
            self.assertEquals(original_gpx.routes[0].points[0].geoid_height, gpx.routes[0].points[0].geoid_height)

            self.assertTrue(gpx.routes[0].points[0].name is not None)
            self.assertEquals(original_gpx.routes[0].points[0].name, gpx.routes[0].points[0].name)

            self.assertTrue(gpx.routes[0].points[0].comment is not None)
            self.assertEquals(original_gpx.routes[0].points[0].comment, gpx.routes[0].points[0].comment)

            self.assertTrue(gpx.routes[0].points[0].description is not None)
            self.assertEquals(original_gpx.routes[0].points[0].description, gpx.routes[0].points[0].description)

            self.assertTrue(gpx.routes[0].points[0].source is not None)
            self.assertEquals(original_gpx.routes[0].points[0].source, gpx.routes[0].points[0].source)

            self.assertTrue(gpx.routes[0].points[0].symbol is not None)
            self.assertEquals(original_gpx.routes[0].points[0].symbol, gpx.routes[0].points[0].symbol)

            self.assertTrue(gpx.routes[0].points[0].type is not None)
            self.assertEquals(original_gpx.routes[0].points[0].type, gpx.routes[0].points[0].type)

            self.assertTrue(gpx.routes[0].points[0].type_of_gpx_fix is not None)
            self.assertEquals(original_gpx.routes[0].points[0].type_of_gpx_fix, gpx.routes[0].points[0].type_of_gpx_fix)

            self.assertTrue(gpx.routes[0].points[0].satellites is not None)
            self.assertEquals(original_gpx.routes[0].points[0].satellites, gpx.routes[0].points[0].satellites)

            self.assertTrue(gpx.routes[0].points[0].horizontal_dilution is not None)
            self.assertEquals(original_gpx.routes[0].points[0].horizontal_dilution, gpx.routes[0].points[0].horizontal_dilution)

            self.assertTrue(gpx.routes[0].points[0].vertical_dilution is not None)
            self.assertEquals(original_gpx.routes[0].points[0].vertical_dilution, gpx.routes[0].points[0].vertical_dilution)

            self.assertTrue(gpx.routes[0].points[0].position_dilution is not None)
            self.assertEquals(original_gpx.routes[0].points[0].position_dilution, gpx.routes[0].points[0].position_dilution)

            self.assertTrue(gpx.routes[0].points[0].age_of_dgps_data is not None)
            self.assertEquals(original_gpx.routes[0].points[0].age_of_dgps_data, gpx.routes[0].points[0].age_of_dgps_data)

            self.assertTrue(gpx.routes[0].points[0].dgps_id is not None)
            self.assertEquals(original_gpx.routes[0].points[0].dgps_id, gpx.routes[0].points[0].dgps_id)

            # track(s):

            self.assertTrue(gpx.tracks[0].name is not None)
            self.assertEquals(original_gpx.tracks[0].name, gpx.tracks[0].name)

            self.assertTrue(gpx.tracks[0].comment is not None)
            self.assertEquals(original_gpx.tracks[0].comment, gpx.tracks[0].comment)

            self.assertTrue(gpx.tracks[0].description is not None)
            self.assertEquals(original_gpx.tracks[0].description, gpx.tracks[0].description)

            self.assertTrue(gpx.tracks[0].source is not None)
            self.assertEquals(original_gpx.tracks[0].source, gpx.tracks[0].source)

            self.assertTrue(gpx.tracks[0].number is not None)
            self.assertEquals(original_gpx.tracks[0].number, gpx.tracks[0].number)

            self.assertTrue(gpx.tracks[0].segments[0].points[0].latitude is not None)
            self.assertEquals(original_gpx.tracks[0].segments[0].points[0].latitude, gpx.tracks[0].segments[0].points[0].latitude)

            self.assertTrue(gpx.tracks[0].segments[0].points[0].longitude is not None)
            self.assertEquals(original_gpx.tracks[0].segments[0].points[0].longitude, gpx.tracks[0].segments[0].points[0].longitude)

            self.assertTrue(gpx.tracks[0].segments[0].points[0].elevation is not None)
            self.assertEquals(original_gpx.tracks[0].segments[0].points[0].elevation, gpx.tracks[0].segments[0].points[0].elevation)

            self.assertTrue(gpx.tracks[0].segments[0].points[0].time is not None)
            self.assertEquals(original_gpx.tracks[0].segments[0].points[0].time, gpx.tracks[0].segments[0].points[0].time)

            self.assertTrue(gpx.tracks[0].segments[0].points[0].magnetic_variation is not None)
            self.assertEquals(original_gpx.tracks[0].segments[0].points[0].magnetic_variation, gpx.tracks[0].segments[0].points[0].magnetic_variation)

            self.assertTrue(gpx.tracks[0].segments[0].points[0].geoid_height is not None)
            self.assertEquals(original_gpx.tracks[0].segments[0].points[0].geoid_height, gpx.tracks[0].segments[0].points[0].geoid_height)

            self.assertTrue(gpx.tracks[0].segments[0].points[0].name is not None)
            self.assertEquals(original_gpx.tracks[0].segments[0].points[0].name, gpx.tracks[0].segments[0].points[0].name)

            self.assertTrue(gpx.tracks[0].segments[0].points[0].comment is not None)
            self.assertEquals(original_gpx.tracks[0].segments[0].points[0].comment, gpx.tracks[0].segments[0].points[0].comment)

            self.assertTrue(gpx.tracks[0].segments[0].points[0].description is not None)
            self.assertEquals(original_gpx.tracks[0].segments[0].points[0].description, gpx.tracks[0].segments[0].points[0].description)

            self.assertTrue(gpx.tracks[0].segments[0].points[0].source is not None)
            self.assertEquals(original_gpx.tracks[0].segments[0].points[0].source, gpx.tracks[0].segments[0].points[0].source)

            self.assertTrue(gpx.tracks[0].segments[0].points[0].symbol is not None)
            self.assertEquals(original_gpx.tracks[0].segments[0].points[0].symbol, gpx.tracks[0].segments[0].points[0].symbol)

            self.assertTrue(gpx.tracks[0].segments[0].points[0].type is not None)
            self.assertEquals(original_gpx.tracks[0].segments[0].points[0].type, gpx.tracks[0].segments[0].points[0].type)

            self.assertTrue(gpx.tracks[0].segments[0].points[0].type_of_gpx_fix is not None)
            self.assertEquals(original_gpx.tracks[0].segments[0].points[0].type_of_gpx_fix, gpx.tracks[0].segments[0].points[0].type_of_gpx_fix)

            self.assertTrue(gpx.tracks[0].segments[0].points[0].satellites is not None)
            self.assertEquals(original_gpx.tracks[0].segments[0].points[0].satellites, gpx.tracks[0].segments[0].points[0].satellites)

            self.assertTrue(gpx.tracks[0].segments[0].points[0].horizontal_dilution is not None)
            self.assertEquals(original_gpx.tracks[0].segments[0].points[0].horizontal_dilution, gpx.tracks[0].segments[0].points[0].horizontal_dilution)

            self.assertTrue(gpx.tracks[0].segments[0].points[0].vertical_dilution is not None)
            self.assertEquals(original_gpx.tracks[0].segments[0].points[0].vertical_dilution, gpx.tracks[0].segments[0].points[0].vertical_dilution)

            self.assertTrue(gpx.tracks[0].segments[0].points[0].position_dilution is not None)
            self.assertEquals(original_gpx.tracks[0].segments[0].points[0].position_dilution, gpx.tracks[0].segments[0].points[0].position_dilution)

            self.assertTrue(gpx.tracks[0].segments[0].points[0].age_of_dgps_data is not None)
            self.assertEquals(original_gpx.tracks[0].segments[0].points[0].age_of_dgps_data, gpx.tracks[0].segments[0].points[0].age_of_dgps_data)

            self.assertTrue(gpx.tracks[0].segments[0].points[0].dgps_id is not None)
            self.assertEquals(original_gpx.tracks[0].segments[0].points[0].dgps_id, gpx.tracks[0].segments[0].points[0].dgps_id)

    def test_min_max(self):
        gpx = mod_gpx.GPX()

        track = mod_gpx.GPXTrack()
        gpx.tracks.append(track)

        segment = mod_gpx.GPXTrackSegment()
        track.segments.append(segment)

        segment.points.append(mod_gpx.GPXTrackPoint(12, 13, elevation=100))
        segment.points.append(mod_gpx.GPXTrackPoint(12, 13, elevation=200))

        # Check for segment:
        elevation_min, elevation_max = segment.get_elevation_extremes()
        self.assertEquals(100, elevation_min)
        self.assertEquals(200, elevation_max)

        # Check for track:
        elevation_min, elevation_max = track.get_elevation_extremes()
        self.assertEquals(100, elevation_min)
        self.assertEquals(200, elevation_max)

        # Check for gpx:
        elevation_min, elevation_max = gpx.get_elevation_extremes()
        self.assertEquals(100, elevation_min)
        self.assertEquals(200, elevation_max)

    def test_distance_between_points_near_0_longitude(self):
        """ Make sure that the distance function works properly when points have longitudes on opposite sides of the 0-longitude meridian """
        distance = mod_geo.distance(latitude_1=0, longitude_1=0.1, elevation_1=0, latitude_2=0, longitude_2=-0.1, elevation_2=0, haversine=True)
        print(distance)
        self.assertTrue(distance < 230000)
        distance = mod_geo.distance(latitude_1=0, longitude_1=0.1, elevation_1=0, latitude_2=0, longitude_2=-0.1, elevation_2=0, haversine=False)
        print(distance)
        self.assertTrue(distance < 230000)
        distance = mod_geo.distance(latitude_1=0, longitude_1=0.1, elevation_1=0, latitude_2=0, longitude_2=360-0.1, elevation_2=0, haversine=True)
        print(distance)
        self.assertTrue(distance < 230000)
        distance = mod_geo.distance(latitude_1=0, longitude_1=0.1, elevation_1=0, latitude_2=0, longitude_2=360-0.1, elevation_2=0, haversine=False)
        print(distance)
        self.assertTrue(distance < 230000)

    def test_zero_latlng(self):
        gpx = mod_gpx.GPX()

        track = mod_gpx.GPXTrack()
        gpx.tracks.append(track)

        segment = mod_gpx.GPXTrackSegment()
        track.segments.append(segment)

        segment.points.append(mod_gpx.GPXTrackPoint(0, 0, elevation=0))
        xml = gpx.to_xml()
        print(xml)

        self.assertEquals(1, len(gpx.tracks))
        self.assertEquals(1, len(gpx.tracks[0].segments))
        self.assertEquals(1, len(gpx.tracks[0].segments[0].points))
        self.assertEquals(0, gpx.tracks[0].segments[0].points[0].latitude)
        self.assertEquals(0, gpx.tracks[0].segments[0].points[0].longitude)
        self.assertEquals(0, gpx.tracks[0].segments[0].points[0].elevation)

        gpx2 = mod_gpxpy.parse(xml)

        self.assertEquals(1, len(gpx2.tracks))
        self.assertEquals(1, len(gpx2.tracks[0].segments))
        self.assertEquals(1, len(gpx2.tracks[0].segments[0].points))
        self.assertEquals(0, gpx2.tracks[0].segments[0].points[0].latitude)
        self.assertEquals(0, gpx2.tracks[0].segments[0].points[0].longitude)
        self.assertEquals(0, gpx2.tracks[0].segments[0].points[0].elevation)

    def test_remove_timezone_from_timestamp(self):
        xml = '<?xml version="1.0" encoding="UTF-8"?>\n'
        xml += '<gpx>\n'
        xml += '<trk>\n'
        xml += '<trkseg>\n'
        xml += '<trkpt lat="35.794159" lon="-5.832745"><time>2014-02-02T10:23:18Z+01:00</time></trkpt>\n'
        xml += '</trkseg></trk></gpx>\n'
        gpx = mod_gpxpy.parse(xml)
        self.assertEquals(gpx.tracks[0].segments[0].points[0].time, mod_datetime.datetime(2014, 2, 2, 10, 23, 18))

    def test_timestamp_with_single_digits(self):
        xml = '<?xml version="1.0" encoding="UTF-8"?>\n'
        xml += '<gpx>\n'
        xml += '<trk>\n'
        xml += '<trkseg>\n'
        xml += '<trkpt lat="35.794159" lon="-5.832745"><time>2014-2-2T2:23:18Z-02:00</time></trkpt>\n'
        xml += '</trkseg></trk></gpx>\n'
        gpx = mod_gpxpy.parse(xml)
        self.assertEquals(gpx.tracks[0].segments[0].points[0].time, mod_datetime.datetime(2014, 2, 2, 2, 23, 18))

<<<<<<< HEAD

    def test_small_floats(self):
        """GPX 1/1 does not allow scientific notation but that is what gpxpy writes right now."""
        f = open('test_files/track-with-small-floats.gpx', 'r')

        parser = mod_parser.GPXParser(f, parser=self.get_parser_type())

        gpx = parser.parse()
        xml = gpx.to_xml()
        self.assertNotIn('e-', xml)

class LxmlTests(mod_unittest.TestCase, AbstractTests):
    def get_parser_type(self):
        return 'lxml'


class MinidomTests(LxmlTests, AbstractTests):
    def get_parser_type(self):
        return 'minidom'

class MiscTests(mod_unittest.TestCase):
=======
>>>>>>> 49de8f8f
    def test_join_gpx_xml_files(self):
        import gpxpy.gpxxml

        files = [
                'test_files/cerknicko-jezero.gpx',
                'test_files/first_and_last_elevation.gpx',
                'test_files/korita-zbevnica.gpx',
                'test_files/Mojstrovka.gpx',
        ]

        rtes = 0
        wpts = 0
        trcks = 0
        points = 0

        xmls = []
        for file_name in files:
            with open(file_name) as f:
                contents = f.read()
                gpx = mod_gpxpy.parse(contents)
                wpts += len(gpx.waypoints)
                rtes += len(gpx.routes)
                trcks += len(gpx.tracks)
                points += gpx.get_points_no()
                xmls.append(contents)

        result_xml = gpxpy.gpxxml.join_gpxs(xmls)
        result_gpx = mod_gpxpy.parse(result_xml)

        self.assertEquals(rtes, len(result_gpx.routes))
        self.assertEquals(wpts, len(result_gpx.waypoints))
        self.assertEquals(trcks, len(result_gpx.tracks))
        self.assertEquals(points, result_gpx.get_points_no())


class LxmlTest(mod_unittest.TestCase):
    @mod_unittest.skipIf(mod_os.environ.get('XMLPARSER')!="LXML", "LXML not installed")
    def test_checklxml(self):
        self.assertIn('lxml.etree._Element', str(mod_parser.XMLParser('<_/>').dom.__class__))

if __name__ == '__main__':
    mod_unittest.main()<|MERGE_RESOLUTION|>--- conflicted
+++ resolved
@@ -2809,30 +2809,6 @@
         gpx = mod_gpxpy.parse(xml)
         self.assertEquals(gpx.tracks[0].segments[0].points[0].time, mod_datetime.datetime(2014, 2, 2, 2, 23, 18))
 
-<<<<<<< HEAD
-
-    def test_small_floats(self):
-        """GPX 1/1 does not allow scientific notation but that is what gpxpy writes right now."""
-        f = open('test_files/track-with-small-floats.gpx', 'r')
-
-        parser = mod_parser.GPXParser(f, parser=self.get_parser_type())
-
-        gpx = parser.parse()
-        xml = gpx.to_xml()
-        self.assertNotIn('e-', xml)
-
-class LxmlTests(mod_unittest.TestCase, AbstractTests):
-    def get_parser_type(self):
-        return 'lxml'
-
-
-class MinidomTests(LxmlTests, AbstractTests):
-    def get_parser_type(self):
-        return 'minidom'
-
-class MiscTests(mod_unittest.TestCase):
-=======
->>>>>>> 49de8f8f
     def test_join_gpx_xml_files(self):
         import gpxpy.gpxxml
 
@@ -2867,6 +2843,14 @@
         self.assertEquals(trcks, len(result_gpx.tracks))
         self.assertEquals(points, result_gpx.get_points_no())
 
+    def test_small_floats(self):
+        """GPX 1/1 does not allow scientific notation but that is what gpxpy writes right now."""
+        f = open('test_files/track-with-small-floats.gpx', 'r')
+
+        gpx = mod_gpxpy.parse(f)
+
+        xml = gpx.to_xml()
+        self.assertNotIn('e-', xml)
 
 class LxmlTest(mod_unittest.TestCase):
     @mod_unittest.skipIf(mod_os.environ.get('XMLPARSER')!="LXML", "LXML not installed")
