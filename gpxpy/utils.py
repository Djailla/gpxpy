# -*- coding: utf-8 -*-

# Copyright 2011 Tomo Krajina
#
# Licensed under the Apache License, Version 2.0 (the "License");
# you may not use this file except in compliance with the License.
# You may obtain a copy of the License at
#
# http://www.apache.org/licenses/LICENSE-2.0
#
# Unless required by applicable law or agreed to in writing, software
# distributed under the License is distributed on an "AS IS" BASIS,
# WITHOUT WARRANTIES OR CONDITIONS OF ANY KIND, either express or implied.
# See the License for the specific language governing permissions and
# limitations under the License.

import sys as mod_sys
import math as mod_math
import xml.sax.saxutils as mod_saxutils

PYTHON_VERSION = mod_sys.version.split(' ')[0]


def to_xml(tag, attributes=None, content=None, default=None, escape=False):
    attributes = attributes or {}
    result = '\n<%s' % tag

    if content is None and default:
        content = default

    if attributes:
        for attribute in attributes.keys():
            result += ' %s="%s"' % (attribute, attributes[attribute])

    if content is None:
        result += '/>'
    else:
        if escape:
            result += '>%s</%s>' % (mod_saxutils.escape(content), tag)
        else:
            result += '>%s</%s>' % (content, tag)

    result = make_str(result)

    return result


def is_numeric(object):
    try:
        float(object)
        return True
    except TypeError:
        return False
    except ValueError:
        return False


def to_number(s, default=0, nan_value=None):
    try:
        result = float(s)
        if mod_math.isnan(result):
            return nan_value
        return result
    except TypeError:
        pass
    except ValueError:
        pass
    return default

<<<<<<< HEAD
def total_seconds(timedelta):
    """ Some versions of python dont have timedelta.total_seconds() method. """
    if timedelta == None:
        return None
    return (timedelta.days * 86400) + timedelta.seconds

=======
>>>>>>> 9d801a80
# Hash utilities:


def __hash(obj):
    result = 0

    if obj is None:
        return result
    elif isinstance(obj, dict):
        raise RuntimeError('__hash_single_object for dict not yet implemented')
    elif isinstance(obj, list) or isinstance(obj, tuple):
        return hash_list_or_tuple(obj)

    return hash(obj)


def hash_list_or_tuple(iteration):
    result = 17

    for obj in iteration:
        result = result * 31 + __hash(obj)

    return result


def hash_object(obj, *attributes):
    result = 19

    for attribute in attributes:
        result = result * 31 + __hash(getattr(obj, attribute))

    return result


def make_str(s):
    """ Convert a str or unicode object into a str type. """
    if PYTHON_VERSION[0] == '2':
        if isinstance(s, unicode):
            return s.encode("utf-8")
    return str(s)<|MERGE_RESOLUTION|>--- conflicted
+++ resolved
@@ -67,15 +67,13 @@
         pass
     return default
 
-<<<<<<< HEAD
+
 def total_seconds(timedelta):
     """ Some versions of python dont have timedelta.total_seconds() method. """
-    if timedelta == None:
+    if timedelta is None:
         return None
     return (timedelta.days * 86400) + timedelta.seconds
 
-=======
->>>>>>> 9d801a80
 # Hash utilities:
 
 
