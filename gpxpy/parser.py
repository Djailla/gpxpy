--- conflicted
+++ resolved
@@ -19,22 +19,15 @@
 import logging as mod_logging
 import datetime as mod_datetime
 import xml.dom.minidom as mod_minidom
-<<<<<<< HEAD
 import re as mod_re
-
-from . import gpx as mod_gpx
-from . import utils as mod_utils
-from .portability import has_key
-=======
 
 try:
     import lxml.etree as mod_etree
 except:
     pass # LXML not available
 
-import gpx as mod_gpx
-import utils as mod_utils
-import re as mod_re
+from . import gpx as mod_gpx
+from . import utils as mod_utils
 
 class XMLParser:
     """
@@ -88,7 +81,7 @@
         return child_nodes[0].nodeValue
 
     def get_node_attribute(self, node, attribute):
-        if node.attributes.has_key(attribute):
+        if attribute in node.attributes:
             return node.attributes[attribute].nodeValue
         return None
 
@@ -145,8 +138,6 @@
 
     def get_node_attribute(self, node, attribute):
         return node.attrib.get(attribute)
->>>>>>> 6066c580
-
 
 def parse_time(string):
     if not string:
@@ -163,16 +154,6 @@
             return None
 
 
-<<<<<<< HEAD
-
-class AbstractXMLParser:
-    """ Common methods used in GPXParser and KMLParser """
-
-    def __init__(self, xml):
-
-        text = xml.read() if hasattr(xml, 'read') else xml
-        self.xml = mod_utils.make_str(text)
-=======
 class GPXParser:
 
     gpx = None
@@ -199,7 +180,6 @@
                 self.xml = xml_or_file.encode('utf-8')
             else:
                 self.xml = str(xml_or_file)
->>>>>>> 6066c580
 
         self.valid = False
         self.error = None
@@ -215,19 +195,6 @@
     def get_gpx(self):
         return self.gpx
 
-<<<<<<< HEAD
-    def get_node_data(self, node):
-        if not node:
-            return None
-        child_nodes = node.childNodes
-        if not child_nodes or len(child_nodes) == 0:
-            return None
-        return child_nodes[0].data
-
-class GPXParser(AbstractXMLParser):
-
-=======
->>>>>>> 6066c580
     def parse(self):
         try:
             if self.xml_parser_type is None:
@@ -292,21 +259,6 @@
         self.valid = True
 
     def _parse_bounds(self, node):
-<<<<<<< HEAD
-        if has_key(node.attributes, 'minlat'):
-            self.gpx.min_latitude = mod_utils.to_number(node.attributes['minlat'].nodeValue)
-        if has_key(node.attributes, 'maxlat'):
-            self.gpx.min_latitude = mod_utils.to_number(node.attributes['maxlat'].nodeValue)
-        if has_key(node.attributes, 'minlon'):
-            self.gpx.min_longitude = mod_utils.to_number(node.attributes['minlon'].nodeValue)
-        if has_key(node.attributes, 'maxlon'):
-            self.gpx.min_longitude = mod_utils.to_number(node.attributes['maxlon'].nodeValue)
-
-    def _parse_waypoint(self, node):
-        if not has_key(node.attributes, 'lat'):
-            raise mod_gpx.GPXException('Waypoint without latitude')
-        if not has_key(node.attributes, 'lon'):
-=======
         minlat = self.xml_parser.get_node_attribute(node, 'minlat')
         if minlat:
             self.gpx.min_latitude = mod_utils.to_number(minlat)
@@ -330,7 +282,6 @@
 
         lon = self.xml_parser.get_node_attribute(node, 'lon')
         if not lon:
->>>>>>> 6066c580
             raise mod_gpx.GPXException('Waypoint without longitude')
 
         lat = mod_utils.to_number(lat)
@@ -393,18 +344,12 @@
         return route
 
     def _parse_route_point(self, node):
-<<<<<<< HEAD
-        if not has_key(node.attributes, 'lat'):
-            raise mod_gpx.GPXException('Waypoint without latitude')
-        if not has_key(node.attributes, 'lon'):
-=======
         lat = self.xml_parser.get_node_attribute(node, 'lat')
         if not lat:
             raise mod_gpx.GPXException('Waypoint without latitude')
 
         lon = self.xml_parser.get_node_attribute(node, 'lon')
         if not lon:
->>>>>>> 6066c580
             raise mod_gpx.GPXException('Waypoint without longitude')
 
         lat = mod_utils.to_number(lat)
@@ -477,19 +422,9 @@
         return track_segment
 
     def __parse_track_point(self, node):
-<<<<<<< HEAD
-        latitude = None
-        if has_key(node.attributes, 'lat'):
-            latitude = mod_utils.to_number(node.attributes['lat'].nodeValue)
-
-        longitude = None
-        if has_key(node.attributes, 'lon'):
-            longitude = mod_utils.to_number(node.attributes['lon'].nodeValue)
-=======
         latitude = self.xml_parser.get_node_attribute(node, 'lat')
         if latitude:
             latitude = mod_utils.to_number(latitude)
->>>>>>> 6066c580
 
         longitude = self.xml_parser.get_node_attribute(node, 'lon')
         if longitude:
@@ -520,30 +455,11 @@
         speed_node = self.xml_parser.get_first_child(node, 'speed')
         speed = mod_utils.to_number(self.xml_parser.get_node_data(speed_node))
 
-<<<<<<< HEAD
-    def parse(self):
-        try:
-            dom = mod_minidom.parseString(self.xml)
-            self.__parse_dom(dom)
-
-            return self.gpx
-        except Exception as e:
-            mod_logging.debug('Error in:\n%s\n-----------\n' % self.xml)
-            mod_logging.exception(e)
-            self.error = str(e)
-
-            return None
-	
-    def __parse_dom(self, xml):
-        # TODO
-        pass
-=======
         return mod_gpx.GPXTrackPoint(latitude=latitude, longitude=longitude, elevation=elevation, time=time,
             symbol=symbol, comment=comment, horizontal_dilution=hdop, vertical_dilution=vdop,
             position_dilution=pdop, speed=speed)
 
 
->>>>>>> 6066c580
 
 if __name__ == '__main__':
 
@@ -571,9 +487,4 @@
         for route in gpx.routes:
             print(route.name)
     else:
-<<<<<<< HEAD
-        print('error: %s' % parser.get_error())
-
-=======
-        print 'error: %s' % parser.get_error()
->>>>>>> 6066c580
+        print('error: %s' % parser.get_error())