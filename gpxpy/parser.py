--- conflicted
+++ resolved
@@ -142,15 +142,9 @@
             self.xml_parser = XMLParser(self.xml)
 
         except Exception as e:
-<<<<<<< HEAD
-            # The exception here can be a lxml or minidom exception.
+            # The exception here can be a lxml or ElementTree exception.
             log.debug('Error in:\n%s\n-----------\n' % self.xml)
             log.exception(e)
-=======
-            # The exception here can be a lxml or ElementTree exception.
-            mod_logging.debug('Error in:\n%s\n-----------\n' % self.xml)
-            mod_logging.exception(e)
->>>>>>> 986fced1
 
             # The library should work in the same way regardless of the
             # underlying XML parser that's why the exception thrown
