# -*- coding: utf-8 -*-

import logging as mod_logging
import math as mod_math
import datetime as mod_datetime

import utils as mod_utils
import copy as mod_copy

# One degree in meters:
ONE_DEGREE = 1000. * 10000.8 / 90.

# GPX date format
DATE_FORMAT = '%Y-%m-%dT%H:%M:%SZ'

# Used in smoothing, sum must be 1:
SMOOTHING_RATIO = ( 0.4, 0.2, 0.4 )

# When computing stopped time -- this is the miminum speed between two points, if speed is less
# than this value -- we'll assume it is 0
DEFAULT_STOPPED_SPEED_TRESHOLD = 1

def length( locations = [], _3d = None ):
	if not locations:
		return 0
	length = 0
	for i in range( len( locations ) ):
		if i > 0:
			previous_location = locations[ i - 1 ]
			location = locations[ i ]

			if _3d:
				d = location.distance_3d( previous_location )
			else:
				d = location.distance_2d( previous_location )
			if d != 0 and not d:
				#print( 'došli do null %s <-> %s _3d:%s' % ( location, previous_location, _3d ) )
				pass
			else:
				length += d
				#print '#%s length (%s) -> %s' % ( i, _3d, length )
	return length

def length_3d( locations = [] ):
	""" 3-dimensional length of locations (is uses latitude, longitude and elevation). """
	return length( locations, True )

def distance( latitude_1, longitude_1, elevation_1, latitude_2, longitude_2, elevation_2 ):
	""" Distance between two points. If elevation == None compute a 2d distance """

	coef = mod_math.cos( latitude_1 / 180. * mod_math.pi )
	x = latitude_1 - latitude_2
	y = ( longitude_1 - longitude_2 ) * coef

	distance_2d = mod_math.sqrt( x * x + y * y ) * ONE_DEGREE

	if elevation_1 == None or elevation_2 == None or elevation_1 == elevation_2:
		return distance_2d

	return mod_math.sqrt( distance_2d ** 2 + ( elevation_1 - elevation_2 ) ** 2 )

def length_2d( locations = [] ):
	""" 2-dimensional length of locations (only latitude and longitude, no elevation """
	return length( locations, None )

class Location:

	latitude = None
	longitude = None
	elevation = None

	def __init__( self, latitude, longitude, elevation = None ):
		self.latitude = latitude
		self.longitude = longitude
		self.elevation = elevation

	def has_elevation( self ):
		return self.elevation or self.elevation == 0

	def distance_2d( self, location ):
		if not location:
			return None

		return distance( self.latitude, self.longitude, None, location.latitude, location.longitude, None )

	def distance_3d( self, location ):
		if not location:
			return None

		return distance( self.latitude, self.longitude, self.elevation, location.latitude, location.longitude, location.elevation )

	def move( self, latitude_diff, longitude_diff ):
		self.latitude += latitude_diff
		self.longitude += longitude_diff
		
	def __str__( self ):
		return '[loc:%s,%s@%s]' % ( self.latitude, self.longitude, self.elevation )

class GPXWaypoint( Location ):

	time = None
	name = None
	description = None
	symbol = None
	type = None
	comment = None

	def __init__( self, latitude, longitude, elevation = None, time = None, name = None, description = None, symbol = None, type = None, comment = None ):
		Location.__init__( self, latitude, longitude, elevation )

		self.time = time
		self.name = name
		self.description = description
		self.symbol = symbol
		self.type = type
		self.comment = comment

	def __str__( self ):
		return '[wpt{%s}:%s,%s@%s]' % ( self.name, self.latitude, self.longitude, self.elevation )

	def to_xml( self ):
		content = mod_utils.to_xml( 'ele', content = self.elevation )
		if self.time:
			content += mod_utils.to_xml( 'time', content = self.time.strftime( DATE_FORMAT ) )
		content += mod_utils.to_xml( 'name', content = self.name, cdata = True )
		content += mod_utils.to_xml( 'desc', content = self.description, cdata = True )
		content += mod_utils.to_xml( 'sym', content = self.symbol, cdata = True )
		content += mod_utils.to_xml( 'type', content = self.type, cdata = True )
		content += mod_utils.to_xml( 'cmt', content = self.comment, cdata = True )

		return mod_utils.to_xml( 'wpt', attributes = { 'lat': self.latitude, 'lon': self.longitude }, content = content )

	def __hash__( self ):
		return id( self )

class GPXRoute:

	name = None
	description = None
	number = None

	route_points = []

	def __init__( self, name = None, description = None, number = None ):
		self.name = name
		self.description = description
		self.number = number

		self.route_points = []

	def length( self ):
		return length_2d( route_points )

	def move( self, latitude_diff, longitude_diff ):
		for route_point in self.route_points:
			route_point.move( latitude_diff, longitude_diff )

	def to_xml( self ):
		content = mod_utils.to_xml( 'name', content = self.name, cdata = True )
		content += mod_utils.to_xml( 'desc', content = self.description, cdata = True )
		content += mod_utils.to_xml( 'number', content = self.number )
		for route_point in self.route_points:
			content += route_point.to_xml()

		return mod_utils.to_xml( 'rte', content = content )

	def __hash__( self ):
		return id( self )

class GPXRoutePoint( Location ):

	time = None
	name = None
	description = None
	symbol = None
	type = None
	comment = None

	def __init__( self, latitude, longitude, elevation = None, time = None, name = None, description = None, symbol = None, type = None, comment = None ):
		Location.__init__( self, latitude, longitude, elevation )

		self.time = time
		self.name = name
		self.description = description
		self.symbol = symbol
		self.type = type
		self.comment = comment

	def __str__( self ):
		return '[rtept{%s}:%s,%s@%s]' % ( self.name, self.latitude, self.longitude, self.elevation )

	def to_xml( self ):
		content = mod_utils.to_xml( 'ele', content = self.elevation )
		if self.time:
			content = mod_utils.to_xml( 'time', content = self.time.strftime( DATE_FORMAT ) )
		content = mod_utils.to_xml( 'name', content = self.name, cdata = True )
		content = mod_utils.to_xml( 'cmt', content = self.comment, cdata = True )
		content = mod_utils.to_xml( 'desc', content = self.description, cdata = True )
		content = mod_utils.to_xml( 'sym', content = self.symbol, cdata = True )
		content = mod_utils.to_xml( 'type', content = self.type, cdata = True )

		return mod_utils.to_xml( 'rtept', attributes = { 'lat': self.latitude, 'lon': self.longitude }, content = content )

	def __hash__( self ):
		return id( self )

class GPXTrackPoint( Location ):

	time = None
	symbol = None
	comment = None

	def __init__( self, latitude, longitude, elevation = None, time = None, symbol = None, comment = None ):
		Location.__init__( self, latitude, longitude, elevation )

		self.time = time
		self.symbol = symbol
		self.comment = comment

	def to_xml( self ):
		content = mod_utils.to_xml( 'ele', content = self.elevation )
		if self.time:
			content += mod_utils.to_xml( 'time', content = self.time.strftime( DATE_FORMAT ) )
		content += mod_utils.to_xml( 'cmt', content = self.comment, cdata = True )
		content += mod_utils.to_xml( 'sym', content = self.symbol, cdata = True )
		return mod_utils.to_xml( 'trkpt', { 'lat': self.latitude, 'lon': self.longitude }, content = content )

	def time_difference( self, track_point ):
		""" Time distance in seconds beween times fo those two points """
		if not self.time or not track_point or not track_point.time:
			return None
		
		time_1 = self.time
		time_2 = track_point.time

		if time_1 == time_2:
			return 0

		if time_1 > time_2:
			delta = time_1 - time_2
		else:
			delta = time_2 - time_1

		return delta.seconds

	def speed( self, track_point ):
		if not track_point:
			return None

		seconds = self.time_difference( track_point )
		length = self.distance_3d( track_point )
		if not length:
			length = self.distance_2d( track_point )

		if not seconds or not length:
			return None

		return length / float( seconds )

	def __str__( self ):
		return '[trkpt:%s,%s@%s@%s]' % ( self.latitude, self.longitude, self.elevation, self.time )

	def __hash__( self ):
		return id( self )

class GPXTrack:
	name = None
	description = None
	number = None

	track_segments = None

	def __init__( self, name = None, description = None, number = None ):
		self.name = name
		self.description = description
		self.number = number

		self.track_segments = []

	def remove_empty( self ):
		""" Removes empty segments and/or routes """
		result = []

		for segment in self.track_segments:
			if len( segment.track_points ) > 0:
				result.append( segment )

		self.track_segments = result
	
	def length_2d( self ):
		length = 0
		for track_segment in self.track_segments:
			d = track_segment.length_2d()
			if d:
				length += d
		return length

	def get_points( self ):
		result = []

		for track_segment in self.track_segments:
			result += track_segment.get_points()

		return result

	def length_3d( self ):
		length = 0
		for track_segment in self.track_segments:
			d = track_segment.length_3d()
			if d:
				length += d
		return length

	def split( self, track_segment_no, track_point_no ):
		""" Splits One of the segments in two parts. If one of the splitted segments is empty 
		it will not be added in the result """
		new_segments = []
		for i in range( len( self.track_segments ) ):
			segment = self.track_segments[ i ]
			if i == track_segment_no:
				segment_1, segment_2 = segment.split( track_point_no )
				if segment_1:
					new_segments.append( segment_1 )
				if segment_2:
					new_segments.append( segment_2 )
			else:
				new_segments.append( segment )
		self.track_segments = new_segments

	def join( self, track_segment_no, track_segment_no_2 = None ):
		""" Joins two segments of this track. If track_segment_no_2 the join will be with the
		next segment """

		if not track_segment_no_2:
			track_segment_no_2 = track_segment_no + 1

		if track_segment_no_2 >= len( self.track_segments ):
			return

		new_segments = []
		for i in range( len( self.track_segments ) ):
			segment = self.track_segments[ i ]
			if i == track_segment_no:
				second_segment = self.track_segments[ track_segment_no_2 ]
				segment.join( second_segment )

				new_segments.append( segment )
			elif i == track_segment_no_2:
				# Nothing, it is already joined
				pass
			else:
				new_segments.append( segment )
		self.track_segments = new_segments

	def get_moving_data( self, stopped_speed_treshold = None ):
		moving_time = 0.
		stopped_time = 0.

		moving_distance = 0.
		stopped_distance = 0.

		max_speed = 0.

		for segment in self.track_segments:
			track_moving_time, track_stopped_time, track_moving_distance, track_stopped_distance, track_max_speed = segment.get_moving_data( stopped_speed_treshold )
			moving_time += track_moving_time
			stopped_time += track_stopped_time
			moving_distance += track_moving_distance
			stopped_distance += track_stopped_distance

			if track_max_speed > max_speed:
				max_speed = track_max_speed

		return ( moving_time, stopped_time, moving_distance, stopped_distance, max_speed )

	def move( self, latitude_diff, longitude_diff ):
		for track_segment in self.track_segments:
			track_segment.move( latitude_diff, longitude_diff )

	def get_duration( self ):
		""" Note returns None if one of track segments hasn't time data """
		if not self.track_segments:
			return 0

		result = 0
		for track_segment in self.track_segments:
			duration = track_segment.get_duration()
			if duration or duration == 0:
				result += duration
			elif duration == None:
				return None

		return result

	def get_uphill_downhill( self ):
		if not self.track_segments:
			return ( 0, 0 )

		uphill = 0
		downhill = 0

		for track_segment in self.track_segments:
			current_uphill, current_downhill = track_segment.get_uphill_downhill()

			uphill += current_uphill
			downhill += current_downhill

		return ( uphill, downhill )

	def get_location_at( self, time ):
		""" 
		Get locations for this time. There may be more locations because of 
		time-overlapping track segments.
		"""
		result = []
		for track_segment in self.track_segments:
			location = track_segment.get_location_at( time )
			if location:
				result.append( location )

		return result

	def get_elevation_extremes( self ):
		if not self.track_segments:
			return ( 0, 0 )

		elevations = []

		for track_segment in self.track_segments:
			( _min, _max ) = track_segment.get_elevation_extremes()
			elevations.append( _min )
			elevations.append( _max )

		return ( min( elevations ), max( elevations ) )

	def to_xml( self ):
		content = mod_utils.to_xml( 'name', content = self.name, cdata = True )
		content += mod_utils.to_xml( 'desc', content = self.description, cdata = True )
		content += mod_utils.to_xml( 'number', content = self.number )
		for track_segment in self.track_segments:
			content += track_segment.to_xml()

		return mod_utils.to_xml( 'trk', content = content )

	def get_center( self ):
		""" "Average" location for this track """
		if not self.track_segments:
			return None
		sum_lat = 0
		sum_lon = 0
		n = 0
		for track_segment in self.track_segments:
			for point in track_segment.track_points:
				n += 1.
				sum_lat += point.latitude
				sum_lon += point.longitude

		if not n:
			return Location( float( 0 ), float( 0 ) )

		return Location( latitude = sum_lat / n, longitude = sum_lon / n )

	def get_points_no( self ):
		result = 0

		for track_segment in self.track_segments:
			result += track_segment.get_points_no()

		return result

	def smooth( self, vertical = True, horizontal = False, remove_extreemes = False ):
		""" See: GPXTrackSegment.smooth() """
		for track_segment in self.track_segments:
			track_segment.smooth( vertical, horizontal, remove_extreemes )

	def has_times( self ):
		""" See GPXTrackSegment.has_times() """
		if not self.track_segments:
			return None

		result = True
		for track_segment in self.track_segments:
			result = result and track_segment.has_times()

		return result

	def get_nearest_location( self, location ):
		""" Returns ( location, track_segment_no, track_point_no ) for nearest location on track """
		if not self.track_segments:
			return None

		result = None
		distance = None
		result_track_segment_no = None
		result_track_point_no = None

		for i in range( len( self.track_segments ) ):
			track_segment = self.track_segments[ i ]
			nearest_location, track_point_no = track_segment.get_nearest_location( location )
			nearest_location_distance = None
			if nearest_location:
				nearest_location_distance = nearest_location.distance_2d( location )

			if not distance or nearest_location_distance < distance:
				if nearest_location:
					distance = nearest_location_distance
					result = nearest_location
					result_track_segment_no = i
					result_track_point_no = track_point_no

		return ( result, result_track_segment_no, result_track_point_no )

	def clone( self ):
		return mod_copy.deepcopy( self )

	def __hash__( self ):
		return id( self )

class GPXTrackSegment:
	track_points = None

	def __init__( self, track_points = None ):
		self.track_points = track_points if track_points else []

	def length_2d( self ):
		return length_2d( self.track_points )

	def length_3d( self ):
		return length_3d( self.track_points )

	def move( self, latitude_diff, longitude_diff ):
		for track_point in self.track_points:
			track_point.move( latitude_diff, longitude_diff )
		
	def get_points( self ):
		return self.track_points

	def split( self, point_no ):
		""" Splits this segment in two parts. Point #point_no remains in the first part. 
		Returns a list with two GPXTrackSegments """
		part_1 = self.track_points[ : point_no + 1 ]
		part_2 = self.track_points[ point_no + 1 : ]
		return ( GPXTrackSegment( part_1 ), GPXTrackSegment( part_2 ) )

	def join( self, track_segment ):
		""" Joins with another segment """
		self.track_points += track_segment.track_points

	def remove_point( self, point_no ):
		if point_no < 0 or point_no >= len( self.track_points ):
			return

		part_1 = self.track_points[ : point_no ]
		part_2 = self.track_points[ point_no + 1 : ]

		self.track_points = part_1 + part_2

	def get_moving_data( self, stopped_speed_treshold = None ):
		if not stopped_speed_treshold:
			stopped_speed_treshold = DEFAULT_STOPPED_SPEED_TRESHOLD

		moving_time = 0.
		stopped_time = 0.

		moving_distance = 0.
		stopped_distance = 0.

		max_speed = 0.

		previous = None
		for i in range( 1, len( self.track_points ) ):

			previous = self.track_points[ i - 1 ]
			point = self.track_points[ i ]

			# Won't compute max_speed for first and last because of common GPS
			# recording errors, and because smoothing don't work well for those
			# points:
			first_or_last = i in [ 0, 1, len( self.track_points ) - 1 ]
			if point.time and previous.time:
				timedelta = point.time - previous.time

				if point.elevation and previous.elevation:
					distance = point.distance_3d( previous )
				else:
					distance = point.distance_2d( previous )

				seconds = timedelta.seconds
				speed = 0
				if seconds > 0:
					speed = ( distance / 1000. ) / ( timedelta.seconds / 60. ** 2 )

				#print speed, stopped_speed_treshold
				if speed <= stopped_speed_treshold:
					stopped_time += timedelta.seconds
					stopped_distance += distance
				else:
					moving_time += timedelta.seconds
					moving_distance += distance

					if distance and moving_time:
						speed = distance / timedelta.seconds
						if speed > max_speed and not first_or_last:
							max_speed = speed
		return ( moving_time, stopped_time, moving_distance, stopped_distance, max_speed )

	def get_speed( self, point_no ):
		""" Get speed at that point. Point may be a GPXTrackPoint instance or integer (point index) """

		point = self.track_points[ point_no ]

		previous_point = None
		next_point = None

		if 0 < point_no and point_no < len( self.track_points ):
			previous_point = self.track_points[ point_no - 1 ]
		if 0 < point_no and point_no < len( self.track_points ) - 1:
			next_point = self.track_points[ point_no + 1 ]

		#mod_logging.debug( 'previous: %s' % previous_point )
		#mod_logging.debug( 'next: %s' % next_point )

		speed_1 = point.speed( previous_point )
		speed_2 = point.speed( next_point )

		if speed_1:
			speed_1 = abs( speed_1 )
		if speed_2:
			speed_2 = abs( speed_2 )

		if speed_1 and speed_2:
			return ( speed_1 + speed_2 ) / 2.

		if speed_1:
			return speed_1

		return speed_2

	def get_duration( self ):
		""" Duration in seconds """
		if not self.track_points:
			return 0

		# Search for start:
		first = self.track_points[ 0 ]
		if not first.time:
			first = self.track_points[ 1 ]

		last = self.track_points[ -1 ]
		if not last.time:
			last = self.track_points[ -2 ]

		if not last.time or not first.time:
			mod_logging.debug( 'Can\'t find time' )
			return None

		if last.time < first.time:
			mod_logging.debug( 'Not enough time data' )
			return None

		return ( last.time - first.time ).seconds

	def get_uphill_downhill( self ):
		""" 
		Returns ( uphill, downhill ). If elevation for some points is not found 
		those are simply ignored.
		"""
		if not self.track_points:
			return ( 0, 0 )

		uphill = 0
		downhill = 0

		current_elevation = None
		for track_point in self.track_points:
			if not current_elevation:
				current_elevation = track_point.elevation

			if track_point.elevation and current_elevation:
				if current_elevation > track_point.elevation:
					downhill += current_elevation - track_point.elevation
				else:
					uphill += track_point.elevation - current_elevation

			current_elevation = track_point.elevation

		return ( uphill, downhill )

	def get_elevation_extremes( self ):
		""" return ( min_elevation, max_elevation ) """

		if not self.track_points:
			return ( 0.0, 0.0 )

		elevations = [ location.elevation for location in self.track_points ]

		return ( max( elevations ), min( elevations ) )

	def get_location_at( self, time ):
		""" 
		Gets approx. location at given time. Note that, at the moment this method returns
		an instance of GPXTrackPoints in the future -- this may be a Location instance
		with approximated latitude, longitude and elevation!
		"""
		if not self.track_points:
			return None

		if not time:
			return None

		first_time = self.track_points[ 0 ].time
		last_time = self.track_points[ -1 ].time

		if not first_time and not last_time:
			mod_logging.debug( 'No times for track segment' )
			return None

		if time < first_time or time > last_time:
			mod_logging.debug( 'Not in track (search for:%s, start:%s, end:%s)' % ( time, first_time, last_time ) )
			return None

		for i in range( len( self.track_points ) ):
			point = self.track_points[ i ]
			if point.time and time < point.time:
				# TODO: If between two points -- approx position!
				# return Location( point.latitude, point.longitude )
				return point

	def to_xml( self ):
		content = ''
		for track_point in self.track_points:
			content += track_point.to_xml()
		return mod_utils.to_xml( 'trkseg', content = content )

	def get_points_no( self ):
		""" Number of points """
		if not self.track_points:
			return 0
		return len( self.track_points )

	def get_nearest_location( self, location ):
		""" Return the ( location, track_point_no ) on this track segment """
		if not self.track_points:
			return ( None, None )

		result = None
		current_distance = None
		result_track_point_no = None
		for i in range( len( self.track_points ) ):
			track_point = self.track_points[ i ]
			if not result:
				result = track_point
			else:
				distance = track_point.distance_2d( location )
				#print current_distance, distance
				if not current_distance or distance < current_distance:
					current_distance = distance
					result = track_point
					result_track_point_no = i

		return ( result, result_track_point_no )

	def smooth( self, vertical = True, horizontal = False, remove_extreemes = False ):
		""" "Smooths" the elevation graph. Can be called multiple times. """
		if len( self.track_points ) <= 3:
			return

		elevations = []
		latitudes = []
		longitudes = []

		for point in self.track_points:
			elevations.append( point.elevation )
			latitudes.append( point.latitude )
			longitudes.append( point.longitude )

		remove_elevation_extreemes_treshold = 1000

		avg_distance = 0
		avg_elevation_delta = 1
		if remove_extreemes:
			# compute the average distance between two points:
			distances = []
			elevations_delta = []
			for i in range( len( self.track_points ) )[ 1 : ]:
				distances.append( self.track_points[ i ].distance_2d( self.track_points[ i - 1 ] ) )
				elevation_1 = self.track_points[ i ].elevation
				elevation_2 = self.track_points[ i - 1 ].elevation
				if elevation_1 != None and elevation_2 != None:
					elevations_delta.append( abs( elevation_1 - elevation_2 ) )
			if distances:
				avg_distance = 1.0 * sum( distances ) / len( distances )
			if elevations_delta:
				avg_elevation_delta = 1.0 * sum( elevations_delta ) / len( elevations_delta )

		# If The point moved more than this number * the average distance between two
		# points -- then is a candidate for deletion:
		# TODO: Make this a method parameter
		remove_2d_extreemes_treshold = 3. * avg_distance
		remove_elevation_extreemes_treshold = avg_elevation_delta * 5 # TODO: Param

		new_track_points = [ self.track_points[ 0 ] ]

		for i in range( len( self.track_points ) )[ 1 : -1 ]:
			new_point = None
			point_removed = False
			if vertical and elevations[ i - 1 ] and elevations[ i ] and elevations[ i + 1 ]:
				old_elevation = self.track_points[ i ].elevation
				new_elevation = SMOOTHING_RATIO[ 0 ] * elevations[ i - 1 ] + \
						SMOOTHING_RATIO[ 1 ] * elevations[ i ] + \
						SMOOTHING_RATIO[ 2 ] * elevations[ i + 1 ]

				if not remove_extreemes:
					self.track_points[ i ].elevation = new_elevation

				if remove_extreemes:
					# The point must be enough distant to *both* neighbours:
					d1 = abs( old_elevation - elevations[ i - 1 ] )
					d2 = abs( old_elevation - elevations[ i + 1 ] )
					#print d1, d2, remove_2d_extreemes_treshold

					# TODO: Remove extreemes treshold is meant only for 2D, elevation must be
					# computed in different way!
					if min( d1, d2 ) < remove_elevation_extreemes_treshold and abs( old_elevation - new_elevation ) < remove_2d_extreemes_treshold:
						new_point = self.track_points[ i ]
					else:
						#print 'removed elevation'
						point_removed = True
				else:
					new_point = self.track_points[ i ]

			if horizontal:
				old_latitude = self.track_points[ i ].latitude
				new_latitude = SMOOTHING_RATIO[ 0 ] * latitudes[ i - 1 ] + \
						SMOOTHING_RATIO[ 1 ] * latitudes[ i ] + \
						SMOOTHING_RATIO[ 2 ] * latitudes[ i + 1 ]
				old_longitude = self.track_points[ i ].longitude
				new_longitude = SMOOTHING_RATIO[ 0 ] * longitudes[ i - 1 ] + \
						SMOOTHING_RATIO[ 1 ] * longitudes[ i ] + \
						SMOOTHING_RATIO[ 2 ] * longitudes[ i + 1 ]
				
				if not remove_extreemes:
					self.track_points[ i ].latitude = new_latitude
					self.track_points[ i ].longitude = new_longitude

				# TODO: This is not ideal.. Because if there are points A, B and C on the same
				# line but B is very close to C... This would remove B (and possibly) A even though
				# it is not an extreeme. This is the reason for this algorithm:
				d1 = distance( latitudes[ i - 1 ], longitudes[ i - 1 ], None, latitudes[ i ], longitudes[ i ], None )
				d2 = distance( latitudes[ i + 1 ], longitudes[ i + 1 ], None, latitudes[ i ], longitudes[ i ], None )
				d = distance( latitudes[ i - 1 ], longitudes[ i - 1 ], None, latitudes[ i + 1 ], longitudes[ i + 1 ], None )

				print d1, d2, d, remove_extreemes

				if d1 + d2 > d * 1.5 and remove_extreemes:
					d = distance( old_latitude, old_longitude, None, new_latitude, new_longitude, None )
<<<<<<< HEAD
					print "d, treshold = ", d, remove_2d_extreemes_treshold
=======
					#print "d, treshold = ", d, remove_2d_extreemes_treshold
>>>>>>> f1044897
					if d < remove_2d_extreemes_treshold:
						new_point = self.track_points[ i ]
					else:
						print 'removed 2d'
						point_removed = True
				else:
					new_point = self.track_points[ i ]

			if new_point and not point_removed:
				new_track_points.append( new_point )

		new_track_points.append( self.track_points[ - 1 ] )

		#print 'len=', len( new_track_points )

		self.track_points = new_track_points

	def has_times( self ):
		""" 
		Returns if points in this segment contains timestamps.

		At least the first, last points and 75% of others must have times fot this 
		method to return true.
		"""
		if not self.track_points:
			return True
			# ... or otherwise one empty track segment would change the entire 
			# track's "has_times" status!

		has_first = self.track_points[ 0 ]
		has_last = self.track_points[ -1 ]

		found = 0
		for track_point in self.track_points:
			if track_point.time:
				found += 1

		found = float( found ) / float( len( self.track_points ) )

		return has_first and found > .75 and has_last

	def clone( self ):
		return mod_copy.deepcopy( self )

class GPX:

	time = None
	name = None
	description = None
	author = None
	email = None
	url = None
	urlname = None
	time = None
	keywords = None

	waypoints = []
	routes = []
	tracks = []

	min_latitude = None
	max_latitude = None
	min_longitude = None
	max_longitude = None

	def __init__( self, waypoints = None, routes = None, tracks = None ):
		self.time = None

		if waypoints: self.waypoints = waypoints
		else: self.waypoints = []

		if routes: self.routes = routes
		else: self.routes = []

		if tracks: self.tracks = tracks
		else: self.tracks = []

		self.name = None
		self.description = None
		self.author = None
		self.email = None
		self.url = None
		self.urlname = None
		self.time = None
		self.keywords = None

		self.min_latitude = None
		self.max_latitude = None
		self.min_longitude = None
		self.max_longitude = None

	def smooth( self, vertical = True, horizontal = False, remove_extreemes = False ):
		""" See GPXTrackSegment.smooth( ... ) """
		for track in self.tracks:
			track.smooth( vertical = vertical, horizontal = horizontal, remove_extreemes = remove_extreemes )

	def remove_empty( self ):
		""" Removes segments, routes """

		routes = []

		for route in self.routes:
			if len( route.route_points ) > 0:
				routes.append( route )

		self.routes = routes

		for track in self.tracks:
			track.remove_empty()

	def get_moving_data( self, stopped_speed_treshold = None ):
		"""
		Return a tuple of ( moving_time, stopped_time, moving_distance, stopped_distance, max_speed )
		that may be used for detecting the time stopped, and max speed. Not that those values are not
		absolutely true, because the "stopped" or "moving" informations aren't saved in the track.

		Because of errors in the GPS recording, it may be good to calculate them on a reduced and
		smoothed version of the track. Something like this:

		cloned_gpx = gpx.clone()
		cloned_gpx.reduce_points( 2000, min_distance = 10 )
		cloned_gpx.smooth( vertical = True, horizontal = True )
		cloned_gpx.smooth( vertical = True, horizontal = False )
		moving_time, stopped_time, moving_distance, stopped_distance, max_speed_ms = cloned_gpx.get_moving_data
		max_speed_kmh = max_speed_ms * 60. ** 2 / 1000.

		Do experiment with your own variatins before you get the values you expect.

		Max speed is in m/s. 
		"""
		moving_time = 0.
		stopped_time = 0.

		moving_distance = 0.
		stopped_distance = 0.

		max_speed = 0.

		for track in self.tracks:
			track_moving_time, track_stopped_time, track_moving_distance, track_stopped_distance, track_max_speed = track.get_moving_data( stopped_speed_treshold )
			moving_time += track_moving_time
			stopped_time += track_stopped_time
			moving_distance += track_moving_distance
			stopped_distance += track_stopped_distance

			if track_max_speed > max_speed:
				max_speed = track_max_speed

		return ( moving_time, stopped_time, moving_distance, stopped_distance, max_speed )

	def reduce_points( self, max_points_no, min_distance = None ):
		"""
		Reduce this track to the desired number of points
		max_points = The maximum number of points after the reduction
		min_distance = The minimum distance between two points
		"""

		points_no = self.get_points()
		if not max_points_no or points_no <= max_points_no:
			return

		length = self.length_3d()

		if not min_distance:
			min_distance = mod_math.ceil( length / float( max_points_no ) )
			if not min_distance or min_distance < 0:
				min_distance = 100

		for track in self.tracks:
			for track_segment in track.track_segments:
				reduced_points = []
				previous_point = None
				length = len( track_segment.track_points )
				for i in range( length ):
					point = track_segment.track_points[ i ]
					if i == 0 or i == length - 1:
						# Leave first and last point
						reduced_points.append( point )
						previous_point = point
					elif previous_point:
						distance = previous_point.distance_3d( point )
						if distance >= min_distance:
							reduced_points.append( point )
							previous_point = point

				track_segment.track_points = reduced_points

		mod_logging.debug( 'Track reduced to %s points' % len( self.get_points() ) )

	def split( self, track_no, track_segment_no, track_point_no ):
		track = self.tracks[ track_no ]

		track.split( track_segment_no = track_segment_no, track_point_no = track_point_no )

	def length_2d( self ):
		result = 0
		for track in self.tracks:
			length = track.length_2d()
			if length or length == 0:
				result += length
		return result

	def length_3d( self ):
		result = 0
		for track in self.tracks:
			length = track.length_3d()
			if length or length == 0:
				result += length
		return result

	def get_points( self ):
		result = []

		for track in self.tracks:
			result += track.get_points()

		return result

	def get_duration( self ):
		""" Note returns None if one of track segments hasn't time data """
		if not self.tracks:
			return 0

		result = 0
		for track in self.tracks:
			duration = track.get_duration()
			if duration or duration == 0:
				result += duration
			elif duration == None:
				return None

		return result

	def get_uphill_downhill( self ):
		if not self.tracks:
			return ( 0, 0 )

		uphill = 0
		downhill = 0

		for track in self.tracks:
			current_uphill, current_downhill = track.get_uphill_downhill()

			uphill += current_uphill
			downhill += current_downhill

		return ( uphill, downhill )

	def get_location_at( self, time ):
		""" 
		Same as GPXTrackSegment.get_location_at( time )
		"""
		result = []
		for track in self.tracks:
			locations = track.get_location_at( time )
			for location in locations:
				result.append( location )

		return result

	def get_elevation_extremes( self ):
		if not self.tracks:
			return ( 0, 0 )

		elevations = []

		for track in self.tracks:
			( _min, _max ) = track.get_elevation_extremes()
			elevations.append( _min )
			elevations.append( _max )

		return ( min( elevations ), max( elevations ) )

	def get_nearest_location( self, location ):
		""" Returns ( location, track_no, track_segment_no, track_point_no ) for the
		nearest location on map """
		if not self.tracks:
			return None

		result = None
		distance = None
		result_track_no = None
		result_segment_no = None
		result_point_no = None
		for i in range( len( self.tracks ) ):
			track = self.tracks[ i ]
			nearest_location, track_segment_no, track_point_no = track.get_nearest_location( location )
			nearest_location_distance = None
			if nearest_location:
				nearest_location_distance = nearest_location.distance_2d( location )
			if not distance or nearest_location_distance < distance:
				result = nearest_location
				distance = nearest_location_distance
				result_track_no = i
				result_segment_no = track_segment_no
				result_point_no = track_point_no

		return ( result, result_track_no, result_segment_no, result_point_no )

	def move( self, latitude_diff, longitude_diff ):
		for routes in self.routes:
			waypoint.move( latitude_diff, longitude_diff )

		for waypoint in self.waypoints:
			waypoint.move( latitude_diff, longitude_diff )

		for track in self.tracks:
			track.move( latitude_diff, longitude_diff )

	def to_xml( self ):
		content = mod_utils.to_xml( 'time', content = self.time )
		content += mod_utils.to_xml( 'name', content = self.name, cdata = True )
		content += mod_utils.to_xml( 'desc', content = self.description, cdata = True )
		content += mod_utils.to_xml( 'author', content = self.author, cdata = True )
		content += mod_utils.to_xml( 'email', content = self.email, cdata = True )
		content += mod_utils.to_xml( 'url', content = self.url, cdata = True )
		content += mod_utils.to_xml( 'urlname', content = self.urlname, cdata = True )
		if self.time:
			content = mod_utils.to_xml( 'time', content = self.time.strftime( DATE_FORMAT ) )
		content += mod_utils.to_xml( 'keywords', content = self.keywords, cdata = True )

		for waypoint in self.waypoints:
			content += waypoint.to_xml()

		for track in self.tracks:
			content += track.to_xml()

		for route in self.routes:
			content += route.to_xml()

		return mod_utils.to_xml( 'gpx', attributes = {}, content = content )

	def smooth( self, vertical = True, horizontal = False, remove_extreemes = False ):
		for track in self.tracks:
			track.smooth( vertical, horizontal, remove_extreemes )

	def has_times( self ):
		""" See GPXTrackSegment.has_times() """
		if not self.tracks:
			return None

		result = True
		for track in self.tracks:
			result = result and track.has_times()

		return result

	def clone( self ):
		return mod_copy.deepcopy( self )<|MERGE_RESOLUTION|>--- conflicted
+++ resolved
@@ -850,15 +850,11 @@
 				d2 = distance( latitudes[ i + 1 ], longitudes[ i + 1 ], None, latitudes[ i ], longitudes[ i ], None )
 				d = distance( latitudes[ i - 1 ], longitudes[ i - 1 ], None, latitudes[ i + 1 ], longitudes[ i + 1 ], None )
 
-				print d1, d2, d, remove_extreemes
+				#print d1, d2, d, remove_extreemes
 
 				if d1 + d2 > d * 1.5 and remove_extreemes:
 					d = distance( old_latitude, old_longitude, None, new_latitude, new_longitude, None )
-<<<<<<< HEAD
-					print "d, treshold = ", d, remove_2d_extreemes_treshold
-=======
 					#print "d, treshold = ", d, remove_2d_extreemes_treshold
->>>>>>> f1044897
 					if d < remove_2d_extreemes_treshold:
 						new_point = self.track_points[ i ]
 					else:
