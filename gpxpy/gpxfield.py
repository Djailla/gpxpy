# -*- coding: utf-8 -*-

# Copyright 2014 Tomo Krajina
#
# Licensed under the Apache License, Version 2.0 (the "License");
# you may not use this file except in compliance with the License.
# You may obtain a copy of the License at
#
# http://www.apache.org/licenses/LICENSE-2.0
#
# Unless required by applicable law or agreed to in writing, software
# distributed under the License is distributed on an "AS IS" BASIS,
# WITHOUT WARRANTIES OR CONDITIONS OF ANY KIND, either express or implied.
# See the License for the specific language governing permissions and
# limitations under the License.

import inspect as mod_inspect
import datetime as mod_datetime
import re as mod_re
import copy as mod_copy

from . import utils as mod_utils


class GPXFieldTypeConverter:
    def __init__(self, from_string, to_string):
        self.from_string = from_string
        self.to_string = to_string


def parse_time(string):
    from . import gpx as mod_gpx
    if not string:
        return None
    if 'T' in string:
        string = string.replace('T', ' ')
    if 'Z' in string:
        string = string.replace('Z', '')
    if '.' in string:
        string = string.split('.')[0]
    if len(string) > 19:
        # remove the timezone part
        d = max(string.rfind('+'), string.rfind('-'))
        string = string[0:d]
    if len(string) < 19:
        # string has some single digits
        p = '^([0-9]{4})-([0-9]{1,2})-([0-9]{1,2}) ([0-9]{1,2}):([0-9]{1,2}):([0-9]{1,2}).*$'
        s = mod_re.findall(p, string)
        if len(s) > 0:
            string = '{0}-{1:02d}-{2:02d} {3:02d}:{4:02d}:{5:02d}'\
                .format(*[int(x) for x in s[0]])
    for date_format in mod_gpx.DATE_FORMATS:
        try:
            return mod_datetime.datetime.strptime(string, date_format)
        except ValueError:
            pass
    raise mod_gpx.GPXException('Invalid time: {0}'.format(string))


# ----------------------------------------------------------------------------------------------------
# Type converters used to convert from/to the string in the XML:
# ----------------------------------------------------------------------------------------------------


class FloatConverter:
    def __init__(self):
<<<<<<< HEAD
        self.from_string = lambda string: None if string is None else float(string.strip())
        self.to_string = lambda flt: str(flt)
=======
        self.from_string = lambda string : None if string is None else float(string.strip())
        self.to_string =   lambda flt    : mod_utils.make_str(flt)
>>>>>>> 70240761


class IntConverter:
    def __init__(self):
        self.from_string = lambda string: None if string is None else int(string.strip())
        self.to_string = lambda flt: str(flt)


class TimeConverter:
    def from_string(self, string):
        try:
            return parse_time(string)
        except:
            return None

    def to_string(self, time):
        from . import gpx as mod_gpx
        return time.strftime(mod_gpx.DATE_FORMAT) if time else None


INT_TYPE = IntConverter()
FLOAT_TYPE = FloatConverter()
TIME_TYPE = TimeConverter()


# ----------------------------------------------------------------------------------------------------
# Field converters:
# ----------------------------------------------------------------------------------------------------


class AbstractGPXField:
    def __init__(self, attribute_field=None, is_list=None):
        self.attribute_field = attribute_field
        self.is_list = is_list
        self.attribute = False

    def from_xml(self, node, version):
        raise Exception('Not implemented')

    def to_xml(self, value, version, nsmap):
        raise Exception('Not implemented')


class GPXField(AbstractGPXField):
    """
    Used for to (de)serialize fields with simple field<->xml_tag mapping.
    """
    def __init__(self, name, tag=None, attribute=None, type=None,
                 possible=None, mandatory=None):
        AbstractGPXField.__init__(self)
        self.name = name
        if tag and attribute:
            from . import gpx as mod_gpx
            raise mod_gpx.GPXException('Only tag *or* attribute may be given!')
        if attribute:
            self.tag = None
            self.attribute = name if attribute is True else attribute
        elif tag:
            self.tag = name if tag is True else tag
            self.attribute = None
        else:
            self.tag = name
            self.attribute = None
        self.type_converter = type
        self.possible = possible
        self.mandatory = mandatory

    def from_xml(self, node, version):
        if self.attribute:
            if node is not None:
                result = node.get(self.attribute)
        else:
            __node = node.find(self.tag)
            if __node is not None:
                result = __node.text
            else:
                result = None
        if result is None:
            if self.mandatory:
                from . import gpx as mod_gpx
                raise mod_gpx.GPXException('{0} is mandatory in {1} (got {2})'.format(self.name, self.tag, result))
            return None

        if self.type_converter:
            try:
                result = self.type_converter.from_string(result)
            except Exception as e:
                from . import gpx as mod_gpx
                raise mod_gpx.GPXException('Invalid value for <{0}>... {1} ({2})'.format(self.tag, result, e))

        if self.possible:
            if not (result in self.possible):
                from . import gpx as mod_gpx
                raise mod_gpx.GPXException('Invalid value "{0}", possible: {1}'.format(result, self.possible))

        return result

    def to_xml(self, value, version, nsmap=None, prettyprint=True, indent=''):
        if value is None:
            return ''
        if not prettyprint:
            indent = ''
        if self.attribute:
            return '{0}="{1}"'.format(self.attribute, mod_utils.make_str(value))
        elif self.type_converter:
            value = self.type_converter.to_string(value)
        return mod_utils.to_xml(self.tag, content=value, escape=True,
                                prettyprint=prettyprint, indent=indent)


class GPXComplexField(AbstractGPXField):
    def __init__(self, name, classs, tag=None, is_list=None):
        AbstractGPXField.__init__(self, is_list=is_list)
        self.name = name
        self.tag = tag or name
        self.classs = classs

    def from_xml(self, node, version):
        if self.is_list:
            result = []
            for child in node:
                if child.tag == self.tag:
                    result.append(gpx_fields_from_xml(self.classs, child,
                                                      version))
            return result
        else:
            field_node = node.find(self.tag)
            if field_node is None:
                return None
            return gpx_fields_from_xml(self.classs, field_node, version)

    def to_xml(self, value, version, nsmap=None, prettyprint=True, indent=''):
        if not prettyprint:
            indent = ''
        if self.is_list:
            result = []
            for obj in value:
                result.append(gpx_fields_to_xml(obj, self.tag, version,
                                                nsmap=nsmap,
                                                prettyprint=prettyprint,
                                                indent=indent))
            return ''.join(result)
        else:
            return gpx_fields_to_xml(value, self.tag, version,
                                     prettyprint=prettyprint, indent=indent)


class GPXEmailField(AbstractGPXField):
    """
    Converts GPX1.1 email tag group from/to string.
    """
    def __init__(self, name, tag=None):
        AbstractGPXField.__init__(self, is_list=False)
        self.name = name
        self.tag = tag or name

    def from_xml(self, node, version):
        """
        Extract email address.

        Args:
            node: ETree node with child node containing self.tag
            version: str of the gpx output version "1.0" or "1.1"

        Returns:
            A string containing the email address.
        """
        email_node = node.find(self.tag)
        if email_node is None:
            return ''

        email_id = email_node.get('id')
        email_domain = email_node.get('domain')
        return '{0}@{1}'.format(email_id, email_domain)

    def to_xml(self, value, version, nsmap=None, prettyprint=True, indent=''):
        """
        Write email address to XML

        Args:
            value: str representing an email address
            version: str of the gpx output version "1.0" or "1.1"

        Returns:
            None if value is empty or str of XML representation of the
            address. Representation starts with a \n.
        """
        if not value:
            return ''

        if not prettyprint:
            indent = ''

        if '@' in value:
            pos = value.find('@')
            email_id = value[:pos]
            email_domain = value[pos+1:]
        else:
            email_id = value
            email_domain = 'unknown'

        return ('\n' + indent +
                '<{0} id="{1}" domain="{2}" />'.format(self.tag,
                                                       email_id, email_domain))


class GPXExtensionsField(AbstractGPXField):
    """
    GPX1.1 extensions <extensions>...</extensions> key-value type.
    """
    def __init__(self, name, tag=None, is_list=True):
        AbstractGPXField.__init__(self, is_list=is_list)
        self.name = name
        self.tag = tag or 'extensions'

    def from_xml(self, node, version):
        """
        Build a list of extension Elements.

        Args:
            node: Element at the root of the extensions
            version: unused, only 1.1 supports extensions

        Returns:
            a list of Element objects
        """
        result = []
        extensions_node = node.find(self.tag)
        if extensions_node is None:
            return result
        for child in extensions_node:
            result.append(mod_copy.deepcopy(child))
        return result

    def _resolve_prefix(self, qname, nsmap):
        """
        Convert a tag from Clark notation into prefix notation.

        Convert a tag from Clark notation using the nsmap into a
        prefixed tag. If the tag isn't in Clark notation, return the
        qname back. Converts {namespace}tag -> prefix:tag
        
        Args:
            qname: string with the fully qualified name in Clark notation
            nsmap: a dict of prefix, namespace pairs

        Returns:
            string of the tag ready to be serialized.
        """
        if nsmap is not None and '}' in qname:
            uri, _, localname = qname.partition("}")
            uri = uri.lstrip("{")
            qname = uri + ':' + localname
            for prefix, namespace in nsmap.items():
                if uri == namespace:
                    qname = prefix + ':' + localname
                    break
        return qname

    def _ETree_to_xml(self, node, nsmap=None, prettyprint=True, indent=''):
        """
        Serialize ETree element and all subelements.

        Creates a string of the ETree and all children. The prefixes are
        resolved through the nsmap for easier to read XML.

        Args:
            node: ETree with the extension data
            version: string of GPX version, must be 1.1
            nsmap: dict of prefixes and URIs
            prettyprint: boolean, when true, indent line
            indent: string prepended to tag, usually 2 spaces per level

        Returns:
            string with all the prefixed tags and data for the node
            and its children as XML.

        """
        if not prettyprint:
            indent = ''

        # Build element tag and text
        result = []
        prefixedname = self._resolve_prefix(node.tag, nsmap)
        result.append('\n' + indent + '<' + prefixedname)
        for attrib, value in node.attrib.items():
            attrib = self._resolve_prefix(attrib, nsmap)
            result.append(' {0}="{1}"'.format(attrib, value))
        result.append('>' + node.text.strip())

        # Build subelement nodes
        for child in node:
            result.append(self._ETree_to_xml(child, nsmap,
                                             prettyprint=prettyprint,
                                             indent=indent+'  '))

        # Add tail and close tag
        tail = node.tail
        if tail is not None:
            tail = tail.strip()
        else:
            tail = ''
        if len(node) > 0:
            result.append('\n' + indent)
        result.append('</' + prefixedname + '>' + tail)

        return ''.join(result)

    def to_xml(self, value, version, nsmap=None, prettyprint=True, indent=''):
        """
        Serialize list of ETree.

        Creates a string of all the ETrees in the list. The prefixes are
        resolved through the nsmap for easier to read XML.

        Args:
            value: list of ETrees with the extension data
            version: string of GPX version, must be 1.1
            nsmap: dict of prefixes and URIs
            prettyprint: boolean, when true, indent line
            indent: string prepended to tag, usually 2 spaces per level

        Returns:
            string with all the prefixed tags and data for each node
            as XML.

        """
        if not prettyprint:
            indent = ''
        if not value or version != "1.1":
            return ''
        result = []
        result.append('\n' + indent + '<' + self.tag + '>')
        for extension in value:
            result.append(self._ETree_to_xml(extension, nsmap,
                                             prettyprint=prettyprint,
                                             indent=indent+'  '))
        result.append('\n' + indent + '</' + self.tag + '>')
        return ''.join(result)

# ----------------------------------------------------------------------------------------------------
# Utility methods:
# ----------------------------------------------------------------------------------------------------

def _check_dependents(gpx_object, fieldname):
    """
    Check for data in subelements.

    Fieldname takes the form of 'tag:dep1:dep2:dep3' for an arbitrary
    number of dependents. If all the gpx_object.dep attributes are
    empty, return a sentinel value to suppress serialization of all
    subelements.

    Args:
        gpx_object: GPXField object to check for data
        fieldname: string with tag and dependents delimited with ':'

    Returns:
        Two strings. The first is a sentinel value, '/' + tag, if all
        the subelements are empty and an empty string otherwise. The
        second is the bare tag name.
    """
    if ':' in fieldname:
        children = fieldname.split(':')
        field = children.pop(0)
        for child in children:
            if getattr(gpx_object, child.lstrip('@')):
                return '', field # Child has data
        return '/' + field, field # No child has data
    return '', fieldname # No children

def gpx_fields_to_xml(instance, tag, version, custom_attributes=None,
                      nsmap=None, prettyprint=True, indent=''):
    if not prettyprint:
        indent = ''
    fields = instance.gpx_10_fields
    if version == '1.1':
        fields = instance.gpx_11_fields

    tag_open = bool(tag)
    body = []
    if tag:
        body.append('\n' + indent + '<' + tag)
        if tag == 'gpx':  # write nsmap in root node
            body.append(' xmlns="{0}"'.format(nsmap['defaultns']))
            for prefix, URI in nsmap.items():
                if prefix != 'defaultns':
                    body.append(' xmlns:{0}="{1}"'.format(prefix, URI))
        if custom_attributes:
            for key, value in custom_attributes.items():
                body.append(' {0}="{1}"'.format(key, mod_utils.make_str(value)))
    suppressuntil = ''
    for gpx_field in fields:
        # strings indicate non-data container tags with subelements
        if isinstance(gpx_field, str):
            # Suppress empty tags
            if suppressuntil:
                if suppressuntil == gpx_field:
                    suppressuntil = ''
            else:
                suppressuntil, gpx_field = _check_dependents(instance,
                                                             gpx_field)
                if not suppressuntil:
                    if tag_open:
                        body.append('>')
                        tag_open = False
                    if gpx_field[0] == '/':
                        body.append('\n' + indent + '<{0}>'.format(gpx_field))
                        if prettyprint and len(indent) > 1:
                            indent = indent[:-2]
                    else:
                        if prettyprint:
                            indent += '  '
                        body.append('\n' + indent + '<{0}'.format(gpx_field))
                        tag_open = True
        elif not suppressuntil:
            value = getattr(instance, gpx_field.name)
            if gpx_field.attribute:
                body.append(' ' + gpx_field.to_xml(value, version, nsmap,
                                                   prettyprint=prettyprint,
                                                   indent=indent + '  '))
            elif value is not None:
                if tag_open:
                    body.append('>')
                    tag_open = False
                xml_value = gpx_field.to_xml(value, version, nsmap,
                                             prettyprint=prettyprint,
                                             indent=indent + '  ')
                if xml_value:
                    body.append(xml_value)

    if tag:
        if tag_open:
            body.append('>')
        body.append('\n' + indent + '</' + tag + '>')

    return ''.join(body)


def gpx_fields_from_xml(class_or_instance, node, version):
    if mod_inspect.isclass(class_or_instance):
        result = class_or_instance()
    else:
        result = class_or_instance

    fields = result.gpx_10_fields
    if version == '1.1':
        fields = result.gpx_11_fields

    node_path = [node]

    for gpx_field in fields:
        current_node = node_path[-1]
        if isinstance(gpx_field, str):
            gpx_field = gpx_field.partition(':')[0]
            if gpx_field.startswith('/'):
                node_path.pop()
            else:
                if current_node is None:
                    node_path.append(None)
                else:
                    node_path.append(current_node.find(gpx_field))
        else:
            if current_node is not None:
                value = gpx_field.from_xml(current_node, version)
                setattr(result, gpx_field.name, value)
            elif gpx_field.attribute:
                value = gpx_field.from_xml(node, version)
                setattr(result, gpx_field.name, value)

    return result

def gpx_check_slots_and_default_values(classs):
    """
    Will fill the default values for this class. Instances will inherit those
    values so we don't need to fill default values for every instance.
    This method will also fill the attribute gpx_field_names with a list of
    gpx field names. This can be used
    """
    fields = classs.gpx_10_fields + classs.gpx_11_fields

    gpx_field_names = []

    instance = classs()

    try:
        attributes = list(filter(lambda x : x[0] != '_', dir(instance)))
        attributes = list(filter(lambda x : not callable(getattr(instance, x)), attributes))
        attributes = list(filter(lambda x : not x.startswith('gpx_'), attributes))
    except Exception as e:
        raise Exception('Error reading attributes for %s: %s' % (classs.__name__, e))

    attributes.sort()
    slots = list(classs.__slots__)
    slots.sort()

    if attributes != slots:
        raise Exception('Attributes for %s is\n%s but should be\n%s' % (classs.__name__, attributes, slots))

    for field in fields:
        if not isinstance(field, str):
            if field.is_list:
                value = []
            else:
                value = None
            try:
                actual_value = getattr(instance, field.name)
            except:
                raise Exception('%s has no attribute %s' % (classs.__name__, field.name))
            if value != actual_value:
                raise Exception('Invalid default value %s.%s is %s but should be %s'
                                % (classs.__name__, field.name, actual_value, value))
            #print('%s.%s -> %s' % (classs, field.name, value))
            if not field.name in gpx_field_names:
                gpx_field_names.append(field.name)

    gpx_field_names = tuple(gpx_field_names)
##    if not hasattr(classs, '__slots__') or not classs.__slots__ or classs.__slots__ != gpx_field_names:
##        try: slots = classs.__slots__
##        except Exception as e: slots = '[Unknown:%s]' % e
##        raise Exception('%s __slots__ invalid, found %s, but should be %s' % (classs, slots, gpx_field_names))<|MERGE_RESOLUTION|>--- conflicted
+++ resolved
@@ -64,13 +64,8 @@
 
 class FloatConverter:
     def __init__(self):
-<<<<<<< HEAD
-        self.from_string = lambda string: None if string is None else float(string.strip())
-        self.to_string = lambda flt: str(flt)
-=======
         self.from_string = lambda string : None if string is None else float(string.strip())
         self.to_string =   lambda flt    : mod_utils.make_str(flt)
->>>>>>> 70240761
 
 
 class IntConverter:
